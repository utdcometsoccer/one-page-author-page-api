using Moq;
using Microsoft.Extensions.Logging;
using System.Security.Claims;
using InkStainedWretch.OnePageAuthorAPI.API;
using InkStainedWretch.OnePageAuthorAPI.Entities;
using InkStainedWretch.OnePageAuthorAPI.Interfaces;
using InkStainedWretch.OnePageAuthorLib.Interfaces.Stripe;
using static InkStainedWretch.OnePageAuthorAPI.Interfaces.ValidationResult;

namespace OnePageAuthor.Test.DomainRegistration
{
    public class DomainRegistrationServiceTests
    {
        private readonly Mock<ILogger<DomainRegistrationService>> _loggerMock;
        private readonly Mock<IDomainRegistrationRepository> _repositoryMock;
        private readonly Mock<IUserIdentityService> _userIdentityServiceMock;
        private readonly Mock<IDomainValidationService> _domainValidationServiceMock;
        private readonly Mock<IContactInformationValidationService> _contactValidationServiceMock;
<<<<<<< HEAD
        private readonly Mock<IUserProfileRepository> _userProfileRepositoryMock;
        private readonly Mock<InkStainedWretch.OnePageAuthorLib.API.Stripe.IListSubscriptions> _listSubscriptionsMock;
=======
        private readonly Mock<ISubscriptionValidationService> _subscriptionValidationServiceMock;
>>>>>>> 1883cb61
        private readonly DomainRegistrationService _service;

        public DomainRegistrationServiceTests()
        {
            _loggerMock = new Mock<ILogger<DomainRegistrationService>>();
            _repositoryMock = new Mock<IDomainRegistrationRepository>();
            _userIdentityServiceMock = new Mock<IUserIdentityService>();
            _domainValidationServiceMock = new Mock<IDomainValidationService>();
            _contactValidationServiceMock = new Mock<IContactInformationValidationService>();
<<<<<<< HEAD
            _userProfileRepositoryMock = new Mock<IUserProfileRepository>();
            _listSubscriptionsMock = new Mock<InkStainedWretch.OnePageAuthorLib.API.Stripe.IListSubscriptions>();
=======
            _subscriptionValidationServiceMock = new Mock<ISubscriptionValidationService>();
>>>>>>> 1883cb61
            _service = new DomainRegistrationService(
                _loggerMock.Object, 
                _repositoryMock.Object, 
                _userIdentityServiceMock.Object,
                _domainValidationServiceMock.Object,
                _contactValidationServiceMock.Object,
<<<<<<< HEAD
                _userProfileRepositoryMock.Object,
                _listSubscriptionsMock.Object);
=======
                _subscriptionValidationServiceMock.Object);
>>>>>>> 1883cb61

            // Setup default behavior for user identity service
            _userIdentityServiceMock.Setup(x => x.GetUserUpn(It.IsAny<ClaimsPrincipal>()))
                                   .Returns("test@example.com");

            // Setup default successful validation behavior
            _subscriptionValidationServiceMock.Setup(x => x.HasValidSubscriptionAsync(It.IsAny<ClaimsPrincipal>(), It.IsAny<string>()))
                                              .ReturnsAsync(true);
            _domainValidationServiceMock.Setup(x => x.ValidateDomain(It.IsAny<Domain>()))
                                       .Returns(ValidationResult.Success());
            _contactValidationServiceMock.Setup(x => x.ValidateContactInformation(It.IsAny<ContactInformation>()))
                                        .Returns(ValidationResult.Success());
        }

        private static ClaimsPrincipal CreateTestUser(string upn = "test@example.com", string oid = "test-oid-123")
        {
            var claims = new List<Claim>
            {
                new Claim("upn", upn),
                new Claim("oid", oid)
            };
            var identity = new ClaimsIdentity(claims, "test");
            return new ClaimsPrincipal(identity);
        }

        private static Domain CreateTestDomain()
        {
            return new Domain
            {
                TopLevelDomain = "com",
                SecondLevelDomain = "example"
            };
        }

        private static ContactInformation CreateTestContactInfo()
        {
            return new ContactInformation
            {
                FirstName = "John",
                LastName = "Doe",
                Address = "123 Main St",
                City = "Anytown",
                State = "CA",
                Country = "USA",
                ZipCode = "12345",
                EmailAddress = "john@example.com",
                TelephoneNumber = "+1-555-123-4567"
            };
        }

        [Fact]
        public async Task CreateDomainRegistrationAsync_Success_ValidInput()
        {
            // Arrange
            var user = CreateTestUser();
            var domain = CreateTestDomain();
            var contactInfo = CreateTestContactInfo();
            var expectedRegistration = new InkStainedWretch.OnePageAuthorAPI.Entities.DomainRegistration
            {
                id = "test-id-123",
                Upn = "test@example.com",
                Domain = domain,
                ContactInformation = contactInfo,
                CreatedAt = DateTime.UtcNow,
                Status = DomainRegistrationStatus.Pending
            };

            _repositoryMock.Setup(r => r.CreateAsync(It.IsAny<InkStainedWretch.OnePageAuthorAPI.Entities.DomainRegistration>()))
                          .ReturnsAsync(expectedRegistration);

            // Act
            var result = await _service.CreateDomainRegistrationAsync(user, domain, contactInfo);

            // Assert
            Assert.NotNull(result);
            Assert.Equal("test@example.com", result.Upn);
            Assert.Equal("com", result.Domain.TopLevelDomain);
            Assert.Equal("example", result.Domain.SecondLevelDomain);
            Assert.Equal("John", result.ContactInformation.FirstName);
            _repositoryMock.Verify(r => r.CreateAsync(It.IsAny<InkStainedWretch.OnePageAuthorAPI.Entities.DomainRegistration>()), Times.Once);
        }

        [Fact]
        public async Task CreateDomainRegistrationAsync_ThrowsException_NullDomain()
        {
            // Arrange
            var user = CreateTestUser();
            var contactInfo = CreateTestContactInfo();

            // Setup domain validation to fail for null domain
            _domainValidationServiceMock.Setup(x => x.ValidateDomain(null!))
                                       .Returns(ValidationResult.Failure("Domain information is required"));

            // Act & Assert
            await Assert.ThrowsAsync<ArgumentException>(() => 
                _service.CreateDomainRegistrationAsync(user, null!, contactInfo));
        }

        [Fact]
        public async Task CreateDomainRegistrationAsync_ThrowsException_NullContactInfo()
        {
            // Arrange
            var user = CreateTestUser();
            var domain = CreateTestDomain();

            // Setup contact validation to fail for null contact info
            _contactValidationServiceMock.Setup(x => x.ValidateContactInformation(null!))
                                        .Returns(ValidationResult.Failure("Contact information is required"));

            // Act & Assert
            await Assert.ThrowsAsync<ArgumentException>(() => 
                _service.CreateDomainRegistrationAsync(user, domain, null!));
        }

        [Fact]
        public async Task CreateDomainRegistrationAsync_ThrowsException_InvalidDomain_EmptySecondLevel()
        {
            // Arrange
            var user = CreateTestUser();
            var domain = new Domain { TopLevelDomain = "com", SecondLevelDomain = "" };
            var contactInfo = CreateTestContactInfo();

            // Setup domain validation to fail for empty second level domain
            _domainValidationServiceMock.Setup(x => x.ValidateDomain(It.Is<Domain>(d => d.SecondLevelDomain == "")))
                                       .Returns(ValidationResult.Failure("Second level domain is required"));

            // Act & Assert
            await Assert.ThrowsAsync<ArgumentException>(() => 
                _service.CreateDomainRegistrationAsync(user, domain, contactInfo));
        }

        [Fact]
        public async Task CreateDomainRegistrationAsync_ThrowsException_InvalidDomain_EmptyTopLevel()
        {
            // Arrange
            var user = CreateTestUser();
            var domain = new Domain { TopLevelDomain = "", SecondLevelDomain = "example" };
            var contactInfo = CreateTestContactInfo();

            // Setup domain validation to fail for empty top level domain
            _domainValidationServiceMock.Setup(x => x.ValidateDomain(It.Is<Domain>(d => d.TopLevelDomain == "")))
                                       .Returns(ValidationResult.Failure("Top level domain is required"));

            // Act & Assert
            await Assert.ThrowsAsync<ArgumentException>(() => 
                _service.CreateDomainRegistrationAsync(user, domain, contactInfo));
        }

        [Fact]
        public async Task CreateDomainRegistrationAsync_ThrowsException_InvalidContactInfo_MissingFirstName()
        {
            // Arrange
            var user = CreateTestUser();
            var domain = CreateTestDomain();
            var contactInfo = CreateTestContactInfo();
            contactInfo.FirstName = "";

            // Setup contact validation to fail for missing first name
            _contactValidationServiceMock.Setup(x => x.ValidateContactInformation(It.Is<ContactInformation>(c => c.FirstName == "")))
                                        .Returns(ValidationResult.Failure("First name is required"));

            // Act & Assert
            await Assert.ThrowsAsync<ArgumentException>(() => 
                _service.CreateDomainRegistrationAsync(user, domain, contactInfo));
        }

        [Fact]
        public async Task CreateDomainRegistrationAsync_ThrowsException_InvalidContactInfo_MissingEmail()
        {
            // Arrange
            var user = CreateTestUser();
            var domain = CreateTestDomain();
            var contactInfo = CreateTestContactInfo();
            contactInfo.EmailAddress = "";

            // Setup contact validation to fail for missing email
            _contactValidationServiceMock.Setup(x => x.ValidateContactInformation(It.Is<ContactInformation>(c => c.EmailAddress == "")))
                                        .Returns(ValidationResult.Failure("Email address is required"));

            // Act & Assert
            await Assert.ThrowsAsync<ArgumentException>(() => 
                _service.CreateDomainRegistrationAsync(user, domain, contactInfo));
        }

        [Fact]
        public async Task CreateDomainRegistrationAsync_ThrowsException_InvalidContactInfo_InvalidEmail()
        {
            // Arrange
            var user = CreateTestUser();
            var domain = CreateTestDomain();
            var contactInfo = CreateTestContactInfo();
            contactInfo.EmailAddress = "invalid-email";

            // Setup contact validation to fail for invalid email format
            _contactValidationServiceMock.Setup(x => x.ValidateContactInformation(It.Is<ContactInformation>(c => c.EmailAddress == "invalid-email")))
                                        .Returns(ValidationResult.Failure("Email address format is invalid"));

            // Act & Assert
            await Assert.ThrowsAsync<ArgumentException>(() => 
                _service.CreateDomainRegistrationAsync(user, domain, contactInfo));
        }

        [Fact]
        public async Task CreateDomainRegistrationAsync_ThrowsException_UnauthenticatedUser()
        {
            // Arrange
            var user = new ClaimsPrincipal(); // No claims, not authenticated
            var domain = CreateTestDomain();
            var contactInfo = CreateTestContactInfo();

            _userIdentityServiceMock.Setup(x => x.GetUserUpn(It.IsAny<ClaimsPrincipal>()))
                                   .Throws(new InvalidOperationException("User is not authenticated"));

            // Act & Assert
            await Assert.ThrowsAsync<InvalidOperationException>(() => 
                _service.CreateDomainRegistrationAsync(user, domain, contactInfo));
        }

        [Fact]
        public async Task CreateDomainRegistrationAsync_ThrowsException_UserMissingUpnClaim()
        {
            // Arrange
            var claims = new List<Claim> { new Claim("oid", "test-oid") };
            var identity = new ClaimsIdentity(claims, "test");
            var user = new ClaimsPrincipal(identity);
            var domain = CreateTestDomain();
            var contactInfo = CreateTestContactInfo();

            _userIdentityServiceMock.Setup(x => x.GetUserUpn(It.IsAny<ClaimsPrincipal>()))
                                   .Throws(new InvalidOperationException("User UPN or email claim is required"));

            // Act & Assert
            await Assert.ThrowsAsync<InvalidOperationException>(() => 
                _service.CreateDomainRegistrationAsync(user, domain, contactInfo));
        }

        [Fact]
        public async Task GetUserDomainRegistrationsAsync_Success()
        {
            // Arrange
            var user = CreateTestUser();
            var expectedRegistrations = new List<InkStainedWretch.OnePageAuthorAPI.Entities.DomainRegistration>
            {
                new InkStainedWretch.OnePageAuthorAPI.Entities.DomainRegistration
                {
                    id = "reg-1",
                    Upn = "test@example.com",
                    Domain = CreateTestDomain(),
                    ContactInformation = CreateTestContactInfo()
                },
                new InkStainedWretch.OnePageAuthorAPI.Entities.DomainRegistration
                {
                    id = "reg-2",
                    Upn = "test@example.com",
                    Domain = new Domain { TopLevelDomain = "org", SecondLevelDomain = "test" },
                    ContactInformation = CreateTestContactInfo()
                }
            };

            _repositoryMock.Setup(r => r.GetByUserAsync("test@example.com"))
                          .ReturnsAsync(expectedRegistrations);

            // Act
            var result = await _service.GetUserDomainRegistrationsAsync(user);

            // Assert
            Assert.NotNull(result);
            Assert.Equal(2, result.Count());
            _repositoryMock.Verify(r => r.GetByUserAsync("test@example.com"), Times.Once);
        }

        [Fact]
        public async Task GetDomainRegistrationByIdAsync_Success()
        {
            // Arrange
            var user = CreateTestUser();
            var registrationId = "test-reg-id";
            var expectedRegistration = new InkStainedWretch.OnePageAuthorAPI.Entities.DomainRegistration
            {
                id = registrationId,
                Upn = "test@example.com",
                Domain = CreateTestDomain(),
                ContactInformation = CreateTestContactInfo()
            };

            _repositoryMock.Setup(r => r.GetByIdAsync(registrationId, "test@example.com"))
                          .ReturnsAsync(expectedRegistration);

            // Act
            var result = await _service.GetDomainRegistrationByIdAsync(user, registrationId);

            // Assert
            Assert.NotNull(result);
            Assert.Equal(registrationId, result.id);
            Assert.Equal("test@example.com", result.Upn);
            _repositoryMock.Verify(r => r.GetByIdAsync(registrationId, "test@example.com"), Times.Once);
        }

        [Fact]
        public async Task GetDomainRegistrationByIdAsync_ReturnsNull_NotFound()
        {
            // Arrange
            var user = CreateTestUser();
            var registrationId = "non-existent-id";

            _repositoryMock.Setup(r => r.GetByIdAsync(registrationId, "test@example.com"))
                          .ReturnsAsync((InkStainedWretch.OnePageAuthorAPI.Entities.DomainRegistration?)null);

            // Act
            var result = await _service.GetDomainRegistrationByIdAsync(user, registrationId);

            // Assert
            Assert.Null(result);
            _repositoryMock.Verify(r => r.GetByIdAsync(registrationId, "test@example.com"), Times.Once);
        }

        [Fact]
        public async Task UpdateDomainRegistrationStatusAsync_Success()
        {
            // Arrange
            var user = CreateTestUser();
            var registrationId = "test-reg-id";
            var existingRegistration = new InkStainedWretch.OnePageAuthorAPI.Entities.DomainRegistration
            {
                id = registrationId,
                Upn = "test@example.com",
                Domain = CreateTestDomain(),
                ContactInformation = CreateTestContactInfo(),
                Status = DomainRegistrationStatus.Pending
            };
            var updatedRegistration = new InkStainedWretch.OnePageAuthorAPI.Entities.DomainRegistration
            {
                id = registrationId,
                Upn = "test@example.com",
                Domain = CreateTestDomain(),
                ContactInformation = CreateTestContactInfo(),
                Status = DomainRegistrationStatus.Completed
            };

            _repositoryMock.Setup(r => r.GetByIdAsync(registrationId, "test@example.com"))
                          .ReturnsAsync(existingRegistration);
            _repositoryMock.Setup(r => r.UpdateAsync(It.IsAny<InkStainedWretch.OnePageAuthorAPI.Entities.DomainRegistration>()))
                          .ReturnsAsync(updatedRegistration);

            // Act
            var result = await _service.UpdateDomainRegistrationStatusAsync(user, registrationId, DomainRegistrationStatus.Completed);

            // Assert
            Assert.NotNull(result);
            Assert.Equal(DomainRegistrationStatus.Completed, result.Status);
            _repositoryMock.Verify(r => r.GetByIdAsync(registrationId, "test@example.com"), Times.Once);
            _repositoryMock.Verify(r => r.UpdateAsync(It.IsAny<InkStainedWretch.OnePageAuthorAPI.Entities.DomainRegistration>()), Times.Once);
        }

        [Fact]
        public async Task UpdateDomainRegistrationStatusAsync_ReturnsNull_NotFound()
        {
            // Arrange
            var user = CreateTestUser();
            var registrationId = "non-existent-id";

            _repositoryMock.Setup(r => r.GetByIdAsync(registrationId, "test@example.com"))
                          .ReturnsAsync((InkStainedWretch.OnePageAuthorAPI.Entities.DomainRegistration?)null);

            // Act
            var result = await _service.UpdateDomainRegistrationStatusAsync(user, registrationId, DomainRegistrationStatus.Completed);

            // Assert
            Assert.Null(result);
            _repositoryMock.Verify(r => r.GetByIdAsync(registrationId, "test@example.com"), Times.Once);
            _repositoryMock.Verify(r => r.UpdateAsync(It.IsAny<InkStainedWretch.OnePageAuthorAPI.Entities.DomainRegistration>()), Times.Never);
        }

        #region User Identity Integration Tests

        [Fact]
        public async Task CreateDomainRegistrationAsync_ThrowsException_UserIdentityServiceThrows()
        {
            // Arrange
            var user = CreateTestUser();
            var domain = CreateTestDomain();
            var contactInfo = CreateTestContactInfo();

            _userIdentityServiceMock.Setup(x => x.GetUserUpn(It.IsAny<ClaimsPrincipal>()))
                                   .Throws(new InvalidOperationException("User is not authenticated"));

            // Act & Assert
            var exception = await Assert.ThrowsAsync<InvalidOperationException>(() =>
                _service.CreateDomainRegistrationAsync(user, domain, contactInfo));

            Assert.Equal("User is not authenticated", exception.Message);
            _userIdentityServiceMock.Verify(x => x.GetUserUpn(user), Times.Once);
            _repositoryMock.Verify(r => r.CreateAsync(It.IsAny<InkStainedWretch.OnePageAuthorAPI.Entities.DomainRegistration>()), Times.Never);
        }

        [Fact]
        public async Task GetUserDomainRegistrationsAsync_ThrowsException_UserIdentityServiceThrows()
        {
            // Arrange
            var user = CreateTestUser();

            _userIdentityServiceMock.Setup(x => x.GetUserUpn(It.IsAny<ClaimsPrincipal>()))
                                   .Throws(new InvalidOperationException("User UPN or email claim is required"));

            // Act & Assert
            var exception = await Assert.ThrowsAsync<InvalidOperationException>(() =>
                _service.GetUserDomainRegistrationsAsync(user));

            Assert.Equal("User UPN or email claim is required", exception.Message);
            _userIdentityServiceMock.Verify(x => x.GetUserUpn(user), Times.Once);
            _repositoryMock.Verify(r => r.GetByUserAsync(It.IsAny<string>()), Times.Never);
        }

        [Fact]
        public async Task GetDomainRegistrationByIdAsync_ThrowsException_UserIdentityServiceThrows()
        {
            // Arrange
            var user = CreateTestUser();
            var registrationId = "test-id-123";

            _userIdentityServiceMock.Setup(x => x.GetUserUpn(It.IsAny<ClaimsPrincipal>()))
                                   .Throws(new InvalidOperationException("User is not authenticated"));

            // Act & Assert
            var exception = await Assert.ThrowsAsync<InvalidOperationException>(() =>
                _service.GetDomainRegistrationByIdAsync(user, registrationId));

            Assert.Equal("User is not authenticated", exception.Message);
            _userIdentityServiceMock.Verify(x => x.GetUserUpn(user), Times.Once);
            _repositoryMock.Verify(r => r.GetByIdAsync(It.IsAny<string>(), It.IsAny<string>()), Times.Never);
        }

        [Fact]
        public async Task UpdateDomainRegistrationStatusAsync_ThrowsException_UserIdentityServiceThrows()
        {
            // Arrange
            var user = CreateTestUser();
            var registrationId = "test-id-123";
            var status = DomainRegistrationStatus.Completed;

            _userIdentityServiceMock.Setup(x => x.GetUserUpn(It.IsAny<ClaimsPrincipal>()))
                                   .Throws(new InvalidOperationException("User is not authenticated"));

            // Act & Assert
            var exception = await Assert.ThrowsAsync<InvalidOperationException>(() =>
                _service.UpdateDomainRegistrationStatusAsync(user, registrationId, status));

            Assert.Equal("User is not authenticated", exception.Message);
            _userIdentityServiceMock.Verify(x => x.GetUserUpn(user), Times.Once);
            _repositoryMock.Verify(r => r.GetByIdAsync(It.IsAny<string>(), It.IsAny<string>()), Times.Never);
        }

        [Fact]
        public async Task CreateDomainRegistrationAsync_UsesCorrectUpnFromIdentityService()
        {
            // Arrange
            var user = CreateTestUser();
            var domain = CreateTestDomain();
            var contactInfo = CreateTestContactInfo();
            var expectedUpn = "different@domain.com";

            _userIdentityServiceMock.Setup(x => x.GetUserUpn(It.IsAny<ClaimsPrincipal>()))
                                   .Returns(expectedUpn);

            var expectedRegistration = new InkStainedWretch.OnePageAuthorAPI.Entities.DomainRegistration
            {
                id = "test-id-123",
                Upn = expectedUpn,
                Domain = domain,
                ContactInformation = contactInfo,
                CreatedAt = DateTime.UtcNow,
                Status = DomainRegistrationStatus.Pending
            };

            _repositoryMock.Setup(r => r.CreateAsync(It.IsAny<InkStainedWretch.OnePageAuthorAPI.Entities.DomainRegistration>()))
                          .ReturnsAsync(expectedRegistration);

            // Act
            var result = await _service.CreateDomainRegistrationAsync(user, domain, contactInfo);

            // Assert
            Assert.NotNull(result);
            Assert.Equal(expectedUpn, result.Upn);
            _userIdentityServiceMock.Verify(x => x.GetUserUpn(user), Times.Once);
            _repositoryMock.Verify(r => r.CreateAsync(It.Is<InkStainedWretch.OnePageAuthorAPI.Entities.DomainRegistration>(
                dr => dr.Upn == expectedUpn)), Times.Once);
        }

        #endregion
    }
}<|MERGE_RESOLUTION|>--- conflicted
+++ resolved
@@ -16,12 +16,7 @@
         private readonly Mock<IUserIdentityService> _userIdentityServiceMock;
         private readonly Mock<IDomainValidationService> _domainValidationServiceMock;
         private readonly Mock<IContactInformationValidationService> _contactValidationServiceMock;
-<<<<<<< HEAD
-        private readonly Mock<IUserProfileRepository> _userProfileRepositoryMock;
-        private readonly Mock<InkStainedWretch.OnePageAuthorLib.API.Stripe.IListSubscriptions> _listSubscriptionsMock;
-=======
         private readonly Mock<ISubscriptionValidationService> _subscriptionValidationServiceMock;
->>>>>>> 1883cb61
         private readonly DomainRegistrationService _service;
 
         public DomainRegistrationServiceTests()
@@ -31,24 +26,14 @@
             _userIdentityServiceMock = new Mock<IUserIdentityService>();
             _domainValidationServiceMock = new Mock<IDomainValidationService>();
             _contactValidationServiceMock = new Mock<IContactInformationValidationService>();
-<<<<<<< HEAD
-            _userProfileRepositoryMock = new Mock<IUserProfileRepository>();
-            _listSubscriptionsMock = new Mock<InkStainedWretch.OnePageAuthorLib.API.Stripe.IListSubscriptions>();
-=======
             _subscriptionValidationServiceMock = new Mock<ISubscriptionValidationService>();
->>>>>>> 1883cb61
             _service = new DomainRegistrationService(
                 _loggerMock.Object, 
                 _repositoryMock.Object, 
                 _userIdentityServiceMock.Object,
                 _domainValidationServiceMock.Object,
                 _contactValidationServiceMock.Object,
-<<<<<<< HEAD
-                _userProfileRepositoryMock.Object,
-                _listSubscriptionsMock.Object);
-=======
                 _subscriptionValidationServiceMock.Object);
->>>>>>> 1883cb61
 
             // Setup default behavior for user identity service
             _userIdentityServiceMock.Setup(x => x.GetUserUpn(It.IsAny<ClaimsPrincipal>()))
