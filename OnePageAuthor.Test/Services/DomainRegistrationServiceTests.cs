using System.Security.Claims;
using InkStainedWretch.OnePageAuthorAPI.API;
using InkStainedWretch.OnePageAuthorAPI.Entities;
using InkStainedWretch.OnePageAuthorAPI.Interfaces;
using InkStainedWretch.OnePageAuthorLib.Interfaces.Stripe;
using Microsoft.Extensions.Logging;
using Moq;
using Xunit;
using DomainRegistrationEntity = InkStainedWretch.OnePageAuthorAPI.Entities.DomainRegistration;

namespace OnePageAuthor.Test.Services
{
    /// <summary>
    /// Unit tests for the refactored DomainRegistrationService with validation services.
    /// </summary>
    public class DomainRegistrationServiceTests
    {
        private readonly Mock<ILogger<DomainRegistrationService>> _mockLogger;
        private readonly Mock<IDomainRegistrationRepository> _mockRepository;
        private readonly Mock<IUserIdentityService> _mockUserIdentityService;
        private readonly Mock<IDomainValidationService> _mockDomainValidationService;
        private readonly Mock<IContactInformationValidationService> _mockContactValidationService;
<<<<<<< HEAD
        private readonly Mock<IUserProfileRepository> _mockUserProfileRepository;
        private readonly Mock<InkStainedWretch.OnePageAuthorLib.API.Stripe.IListSubscriptions> _mockListSubscriptions;
=======
        private readonly Mock<ISubscriptionValidationService> _mockSubscriptionValidationService;
>>>>>>> 1883cb61
        private readonly DomainRegistrationService _service;
        private readonly ClaimsPrincipal _testUser;

        public DomainRegistrationServiceTests()
        {
            _mockLogger = new Mock<ILogger<DomainRegistrationService>>();
            _mockRepository = new Mock<IDomainRegistrationRepository>();
            _mockUserIdentityService = new Mock<IUserIdentityService>();
            _mockDomainValidationService = new Mock<IDomainValidationService>();
            _mockContactValidationService = new Mock<IContactInformationValidationService>();
<<<<<<< HEAD
            _mockUserProfileRepository = new Mock<IUserProfileRepository>();
            _mockListSubscriptions = new Mock<InkStainedWretch.OnePageAuthorLib.API.Stripe.IListSubscriptions>();
=======
            _mockSubscriptionValidationService = new Mock<ISubscriptionValidationService>();
>>>>>>> 1883cb61
            
            _service = new DomainRegistrationService(
                _mockLogger.Object,
                _mockRepository.Object,
                _mockUserIdentityService.Object,
                _mockDomainValidationService.Object,
                _mockContactValidationService.Object,
<<<<<<< HEAD
                _mockUserProfileRepository.Object,
                _mockListSubscriptions.Object);
=======
                _mockSubscriptionValidationService.Object);
>>>>>>> 1883cb61

            _testUser = new ClaimsPrincipal(new ClaimsIdentity(new[]
            {
                new Claim(ClaimTypes.Email, "test@example.com")
            }));
        }

        [Fact]
        public void Constructor_WithNullLogger_ThrowsArgumentNullException()
        {
            // Act & Assert
            Assert.Throws<ArgumentNullException>(() => new DomainRegistrationService(
                null!,
                _mockRepository.Object,
                _mockUserIdentityService.Object,
                _mockDomainValidationService.Object,
                _mockContactValidationService.Object,
<<<<<<< HEAD
                _mockUserProfileRepository.Object,
                _mockListSubscriptions.Object));
=======
                _mockSubscriptionValidationService.Object));
>>>>>>> 1883cb61
        }

        [Fact]
        public void Constructor_WithNullRepository_ThrowsArgumentNullException()
        {
            // Act & Assert
            Assert.Throws<ArgumentNullException>(() => new DomainRegistrationService(
                _mockLogger.Object,
                null!,
                _mockUserIdentityService.Object,
                _mockDomainValidationService.Object,
                _mockContactValidationService.Object,
<<<<<<< HEAD
                _mockUserProfileRepository.Object,
                _mockListSubscriptions.Object));
=======
                _mockSubscriptionValidationService.Object));
>>>>>>> 1883cb61
        }

        [Fact]
        public void Constructor_WithNullUserIdentityService_ThrowsArgumentNullException()
        {
            // Act & Assert
            Assert.Throws<ArgumentNullException>(() => new DomainRegistrationService(
                _mockLogger.Object,
                _mockRepository.Object,
                null!,
                _mockDomainValidationService.Object,
                _mockContactValidationService.Object,
<<<<<<< HEAD
                _mockUserProfileRepository.Object,
                _mockListSubscriptions.Object));
=======
                _mockSubscriptionValidationService.Object));
>>>>>>> 1883cb61
        }

        [Fact]
        public void Constructor_WithNullDomainValidationService_ThrowsArgumentNullException()
        {
            // Act & Assert
            Assert.Throws<ArgumentNullException>(() => new DomainRegistrationService(
                _mockLogger.Object,
                _mockRepository.Object,
                _mockUserIdentityService.Object,
                null!,
                _mockContactValidationService.Object,
<<<<<<< HEAD
                _mockUserProfileRepository.Object,
                _mockListSubscriptions.Object));
=======
                _mockSubscriptionValidationService.Object));
>>>>>>> 1883cb61
        }

        [Fact]
        public void Constructor_WithNullContactValidationService_ThrowsArgumentNullException()
        {
            // Act & Assert
            Assert.Throws<ArgumentNullException>(() => new DomainRegistrationService(
                _mockLogger.Object,
                _mockRepository.Object,
                _mockUserIdentityService.Object,
                _mockDomainValidationService.Object,
                null!,
<<<<<<< HEAD
                _mockUserProfileRepository.Object,
                _mockListSubscriptions.Object));
=======
                _mockSubscriptionValidationService.Object));
        }

        [Fact]
        public void Constructor_WithNullSubscriptionValidationService_ThrowsArgumentNullException()
        {
            // Act & Assert
            Assert.Throws<ArgumentNullException>(() => new DomainRegistrationService(
                _mockLogger.Object,
                _mockRepository.Object,
                _mockUserIdentityService.Object,
                _mockDomainValidationService.Object,
                _mockContactValidationService.Object,
                null!));
>>>>>>> 1883cb61
        }

        [Fact]
        public async Task CreateDomainRegistrationAsync_WithValidInputs_ReturnsCreatedRegistration()
        {
            // Arrange
            var domain = CreateValidDomain();
            var contactInfo = CreateValidContactInformation();
            var expectedUpn = "test@example.com";
            var expectedRegistration = new DomainRegistrationEntity(expectedUpn, domain, contactInfo);

            _mockUserIdentityService.Setup(x => x.GetUserUpn(_testUser)).Returns(expectedUpn);
            _mockSubscriptionValidationService.Setup(x => x.HasValidSubscriptionAsync(_testUser, It.IsAny<string>())).ReturnsAsync(true);
            _mockDomainValidationService.Setup(x => x.ValidateDomain(domain)).Returns(ValidationResult.Success());
            _mockContactValidationService.Setup(x => x.ValidateContactInformation(contactInfo)).Returns(ValidationResult.Success());
            _mockRepository.Setup(x => x.CreateAsync(It.IsAny<DomainRegistrationEntity>())).ReturnsAsync(expectedRegistration);

            // Act
            var result = await _service.CreateDomainRegistrationAsync(_testUser, domain, contactInfo);

            // Assert
            Assert.NotNull(result);
            Assert.Equal(expectedUpn, result.Upn);
            Assert.Equal(domain.FullDomainName, result.Domain.FullDomainName);
            
            _mockSubscriptionValidationService.Verify(x => x.HasValidSubscriptionAsync(_testUser, It.IsAny<string>()), Times.Once);
            _mockDomainValidationService.Verify(x => x.ValidateDomain(domain), Times.Once);
            _mockContactValidationService.Verify(x => x.ValidateContactInformation(contactInfo), Times.Once);
            _mockRepository.Verify(x => x.CreateAsync(It.IsAny<DomainRegistrationEntity>()), Times.Once);
        }

        [Fact]
        public async Task CreateDomainRegistrationAsync_WithInvalidDomain_ThrowsArgumentException()
        {
            // Arrange
            var domain = CreateValidDomain();
            var contactInfo = CreateValidContactInformation();
            var expectedUpn = "test@example.com";
            var validationResult = ValidationResult.Failure("Invalid domain");

            _mockUserIdentityService.Setup(x => x.GetUserUpn(_testUser)).Returns(expectedUpn);
            _mockDomainValidationService.Setup(x => x.ValidateDomain(domain)).Returns(validationResult);

            // Act & Assert
            var exception = await Assert.ThrowsAsync<ArgumentException>(() => 
                _service.CreateDomainRegistrationAsync(_testUser, domain, contactInfo));
            
            Assert.Contains("Domain validation failed", exception.Message);
            Assert.Contains("Invalid domain", exception.Message);
            
            // Domain validation happens first, so subscription validation should NOT be called
            _mockSubscriptionValidationService.Verify(x => x.HasValidSubscriptionAsync(_testUser, It.IsAny<string>()), Times.Never);
            _mockDomainValidationService.Verify(x => x.ValidateDomain(domain), Times.Once);
            _mockContactValidationService.Verify(x => x.ValidateContactInformation(It.IsAny<ContactInformation>()), Times.Never);
            _mockRepository.Verify(x => x.CreateAsync(It.IsAny<DomainRegistrationEntity>()), Times.Never);
        }

        [Fact]
        public async Task CreateDomainRegistrationAsync_WithMultipleDomainErrors_IncludesAllErrorsInException()
        {
            // Arrange
            var domain = CreateValidDomain();
            var contactInfo = CreateValidContactInformation();
            var expectedUpn = "test@example.com";
            var validationResult = ValidationResult.Failure("Error 1", "Error 2", "Error 3");

            _mockUserIdentityService.Setup(x => x.GetUserUpn(_testUser)).Returns(expectedUpn);
            _mockSubscriptionValidationService.Setup(x => x.HasValidSubscriptionAsync(_testUser, It.IsAny<string>())).ReturnsAsync(true);
            _mockDomainValidationService.Setup(x => x.ValidateDomain(domain)).Returns(validationResult);

            // Act & Assert
            var exception = await Assert.ThrowsAsync<ArgumentException>(() => 
                _service.CreateDomainRegistrationAsync(_testUser, domain, contactInfo));
            
            Assert.Contains("Domain validation failed", exception.Message);
            Assert.Contains("Error 1; Error 2; Error 3", exception.Message);
        }

        [Fact]
        public async Task CreateDomainRegistrationAsync_WithInvalidContactInfo_ThrowsArgumentException()
        {
            // Arrange
            var domain = CreateValidDomain();
            var contactInfo = CreateValidContactInformation();
            var expectedUpn = "test@example.com";
            var validationResult = ValidationResult.Failure("Invalid contact info");

            _mockUserIdentityService.Setup(x => x.GetUserUpn(_testUser)).Returns(expectedUpn);
            _mockSubscriptionValidationService.Setup(x => x.HasValidSubscriptionAsync(_testUser, It.IsAny<string>())).ReturnsAsync(true);
            _mockDomainValidationService.Setup(x => x.ValidateDomain(domain)).Returns(ValidationResult.Success());
            _mockContactValidationService.Setup(x => x.ValidateContactInformation(contactInfo)).Returns(validationResult);

            // Act & Assert
            var exception = await Assert.ThrowsAsync<ArgumentException>(() => 
                _service.CreateDomainRegistrationAsync(_testUser, domain, contactInfo));
            
            Assert.Contains("Contact information validation failed", exception.Message);
            Assert.Contains("Invalid contact info", exception.Message);
            
            _mockSubscriptionValidationService.Verify(x => x.HasValidSubscriptionAsync(_testUser, It.IsAny<string>()), Times.Once);
            _mockDomainValidationService.Verify(x => x.ValidateDomain(domain), Times.Once);
            _mockContactValidationService.Verify(x => x.ValidateContactInformation(contactInfo), Times.Once);
            _mockRepository.Verify(x => x.CreateAsync(It.IsAny<DomainRegistrationEntity>()), Times.Never);
        }

        [Fact]
        public async Task CreateDomainRegistrationAsync_WithMultipleContactErrors_IncludesAllErrorsInException()
        {
            // Arrange
            var domain = CreateValidDomain();
            var contactInfo = CreateValidContactInformation();
            var expectedUpn = "test@example.com";
            var validationResult = ValidationResult.Failure("Contact Error 1", "Contact Error 2");

            _mockUserIdentityService.Setup(x => x.GetUserUpn(_testUser)).Returns(expectedUpn);
            _mockSubscriptionValidationService.Setup(x => x.HasValidSubscriptionAsync(_testUser, It.IsAny<string>())).ReturnsAsync(true);
            _mockDomainValidationService.Setup(x => x.ValidateDomain(domain)).Returns(ValidationResult.Success());
            _mockContactValidationService.Setup(x => x.ValidateContactInformation(contactInfo)).Returns(validationResult);

            // Act & Assert
            var exception = await Assert.ThrowsAsync<ArgumentException>(() => 
                _service.CreateDomainRegistrationAsync(_testUser, domain, contactInfo));
            
            Assert.Contains("Contact information validation failed", exception.Message);
            Assert.Contains("Contact Error 1; Contact Error 2", exception.Message);
        }

        [Fact]
        public async Task GetUserDomainRegistrationsAsync_WithValidUser_ReturnsRegistrations()
        {
            // Arrange
            var expectedUpn = "test@example.com";
            var expectedRegistrations = new List<DomainRegistrationEntity>
            {
                new DomainRegistrationEntity(expectedUpn, CreateValidDomain(), CreateValidContactInformation())
            };

            _mockUserIdentityService.Setup(x => x.GetUserUpn(_testUser)).Returns(expectedUpn);
            _mockRepository.Setup(x => x.GetByUserAsync(expectedUpn)).ReturnsAsync(expectedRegistrations);

            // Act
            var result = await _service.GetUserDomainRegistrationsAsync(_testUser);

            // Assert
            Assert.NotNull(result);
            Assert.Single(result);
            Assert.Equal(expectedUpn, result.First().Upn);
            
            _mockUserIdentityService.Verify(x => x.GetUserUpn(_testUser), Times.Once);
            _mockRepository.Verify(x => x.GetByUserAsync(expectedUpn), Times.Once);
        }

        [Fact]
        public async Task GetDomainRegistrationByIdAsync_WithValidUserAndId_ReturnsRegistration()
        {
            // Arrange
            var expectedUpn = "test@example.com";
            var registrationId = "test-id";
            var expectedRegistration = new DomainRegistrationEntity(expectedUpn, CreateValidDomain(), CreateValidContactInformation());

            _mockUserIdentityService.Setup(x => x.GetUserUpn(_testUser)).Returns(expectedUpn);
            _mockRepository.Setup(x => x.GetByIdAsync(registrationId, expectedUpn)).ReturnsAsync(expectedRegistration);

            // Act
            var result = await _service.GetDomainRegistrationByIdAsync(_testUser, registrationId);

            // Assert
            Assert.NotNull(result);
            Assert.Equal(expectedUpn, result.Upn);
            
            _mockUserIdentityService.Verify(x => x.GetUserUpn(_testUser), Times.Once);
            _mockRepository.Verify(x => x.GetByIdAsync(registrationId, expectedUpn), Times.Once);
        }

        [Fact]
        public async Task GetDomainRegistrationByIdAsync_WithNonExistentId_ReturnsNull()
        {
            // Arrange
            var expectedUpn = "test@example.com";
            var registrationId = "non-existent-id";

            _mockUserIdentityService.Setup(x => x.GetUserUpn(_testUser)).Returns(expectedUpn);
            _mockRepository.Setup(x => x.GetByIdAsync(registrationId, expectedUpn)).ReturnsAsync((DomainRegistrationEntity?)null);

            // Act
            var result = await _service.GetDomainRegistrationByIdAsync(_testUser, registrationId);

            // Assert
            Assert.Null(result);
            
            _mockUserIdentityService.Verify(x => x.GetUserUpn(_testUser), Times.Once);
            _mockRepository.Verify(x => x.GetByIdAsync(registrationId, expectedUpn), Times.Once);
        }

        [Fact]
        public async Task UpdateDomainRegistrationStatusAsync_WithValidInputs_ReturnsUpdatedRegistration()
        {
            // Arrange
            var expectedUpn = "test@example.com";
            var registrationId = "test-id";
            var newStatus = DomainRegistrationStatus.Completed;
            var existingRegistration = new DomainRegistrationEntity(expectedUpn, CreateValidDomain(), CreateValidContactInformation());
            var updatedRegistration = new DomainRegistrationEntity(expectedUpn, CreateValidDomain(), CreateValidContactInformation())
            {
                Status = newStatus
            };

            _mockUserIdentityService.Setup(x => x.GetUserUpn(_testUser)).Returns(expectedUpn);
            _mockRepository.Setup(x => x.GetByIdAsync(registrationId, expectedUpn)).ReturnsAsync(existingRegistration);
            _mockRepository.Setup(x => x.UpdateAsync(It.IsAny<DomainRegistrationEntity>())).ReturnsAsync(updatedRegistration);

            // Act
            var result = await _service.UpdateDomainRegistrationStatusAsync(_testUser, registrationId, newStatus);

            // Assert
            Assert.NotNull(result);
            Assert.Equal(newStatus, result.Status);
            
            _mockRepository.Verify(x => x.GetByIdAsync(registrationId, expectedUpn), Times.Once);
            _mockRepository.Verify(x => x.UpdateAsync(It.Is<DomainRegistrationEntity>(r => r.Status == newStatus)), Times.Once);
        }

        [Fact]
        public async Task UpdateDomainRegistrationStatusAsync_WithNonExistentId_ReturnsNull()
        {
            // Arrange
            var expectedUpn = "test@example.com";
            var registrationId = "non-existent-id";
            var newStatus = DomainRegistrationStatus.Completed;

            _mockUserIdentityService.Setup(x => x.GetUserUpn(_testUser)).Returns(expectedUpn);
            _mockRepository.Setup(x => x.GetByIdAsync(registrationId, expectedUpn)).ReturnsAsync((DomainRegistrationEntity?)null);

            // Act
            var result = await _service.UpdateDomainRegistrationStatusAsync(_testUser, registrationId, newStatus);

            // Assert
            Assert.Null(result);
            
            _mockRepository.Verify(x => x.GetByIdAsync(registrationId, expectedUpn), Times.Once);
            _mockRepository.Verify(x => x.UpdateAsync(It.IsAny<DomainRegistrationEntity>()), Times.Never);
        }

        private static Domain CreateValidDomain()
        {
            return new Domain
            {
                SecondLevelDomain = "example",
                TopLevelDomain = "com"
            };
        }

        private static ContactInformation CreateValidContactInformation()
        {
            return new ContactInformation
            {
                FirstName = "John",
                LastName = "Doe",
                EmailAddress = "john.doe@example.com",
                Address = "123 Main Street",
                City = "Anytown",
                State = "CA",
                Country = "US",
                ZipCode = "12345",
                TelephoneNumber = "1234567890"
            };
        }
    }
}<|MERGE_RESOLUTION|>--- conflicted
+++ resolved
@@ -20,12 +20,7 @@
         private readonly Mock<IUserIdentityService> _mockUserIdentityService;
         private readonly Mock<IDomainValidationService> _mockDomainValidationService;
         private readonly Mock<IContactInformationValidationService> _mockContactValidationService;
-<<<<<<< HEAD
-        private readonly Mock<IUserProfileRepository> _mockUserProfileRepository;
-        private readonly Mock<InkStainedWretch.OnePageAuthorLib.API.Stripe.IListSubscriptions> _mockListSubscriptions;
-=======
         private readonly Mock<ISubscriptionValidationService> _mockSubscriptionValidationService;
->>>>>>> 1883cb61
         private readonly DomainRegistrationService _service;
         private readonly ClaimsPrincipal _testUser;
 
@@ -36,12 +31,7 @@
             _mockUserIdentityService = new Mock<IUserIdentityService>();
             _mockDomainValidationService = new Mock<IDomainValidationService>();
             _mockContactValidationService = new Mock<IContactInformationValidationService>();
-<<<<<<< HEAD
-            _mockUserProfileRepository = new Mock<IUserProfileRepository>();
-            _mockListSubscriptions = new Mock<InkStainedWretch.OnePageAuthorLib.API.Stripe.IListSubscriptions>();
-=======
             _mockSubscriptionValidationService = new Mock<ISubscriptionValidationService>();
->>>>>>> 1883cb61
             
             _service = new DomainRegistrationService(
                 _mockLogger.Object,
@@ -49,12 +39,7 @@
                 _mockUserIdentityService.Object,
                 _mockDomainValidationService.Object,
                 _mockContactValidationService.Object,
-<<<<<<< HEAD
-                _mockUserProfileRepository.Object,
-                _mockListSubscriptions.Object);
-=======
                 _mockSubscriptionValidationService.Object);
->>>>>>> 1883cb61
 
             _testUser = new ClaimsPrincipal(new ClaimsIdentity(new[]
             {
@@ -72,12 +57,7 @@
                 _mockUserIdentityService.Object,
                 _mockDomainValidationService.Object,
                 _mockContactValidationService.Object,
-<<<<<<< HEAD
-                _mockUserProfileRepository.Object,
-                _mockListSubscriptions.Object));
-=======
-                _mockSubscriptionValidationService.Object));
->>>>>>> 1883cb61
+                _mockSubscriptionValidationService.Object));
         }
 
         [Fact]
@@ -90,12 +70,7 @@
                 _mockUserIdentityService.Object,
                 _mockDomainValidationService.Object,
                 _mockContactValidationService.Object,
-<<<<<<< HEAD
-                _mockUserProfileRepository.Object,
-                _mockListSubscriptions.Object));
-=======
-                _mockSubscriptionValidationService.Object));
->>>>>>> 1883cb61
+                _mockSubscriptionValidationService.Object));
         }
 
         [Fact]
@@ -108,12 +83,7 @@
                 null!,
                 _mockDomainValidationService.Object,
                 _mockContactValidationService.Object,
-<<<<<<< HEAD
-                _mockUserProfileRepository.Object,
-                _mockListSubscriptions.Object));
-=======
-                _mockSubscriptionValidationService.Object));
->>>>>>> 1883cb61
+                _mockSubscriptionValidationService.Object));
         }
 
         [Fact]
@@ -126,12 +96,7 @@
                 _mockUserIdentityService.Object,
                 null!,
                 _mockContactValidationService.Object,
-<<<<<<< HEAD
-                _mockUserProfileRepository.Object,
-                _mockListSubscriptions.Object));
-=======
-                _mockSubscriptionValidationService.Object));
->>>>>>> 1883cb61
+                _mockSubscriptionValidationService.Object));
         }
 
         [Fact]
@@ -144,10 +109,6 @@
                 _mockUserIdentityService.Object,
                 _mockDomainValidationService.Object,
                 null!,
-<<<<<<< HEAD
-                _mockUserProfileRepository.Object,
-                _mockListSubscriptions.Object));
-=======
                 _mockSubscriptionValidationService.Object));
         }
 
@@ -162,7 +123,6 @@
                 _mockDomainValidationService.Object,
                 _mockContactValidationService.Object,
                 null!));
->>>>>>> 1883cb61
         }
 
         [Fact]
