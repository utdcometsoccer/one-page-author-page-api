--- conflicted
+++ resolved
@@ -10,13 +10,9 @@
   </PropertyGroup>
 
   <ItemGroup>
-<<<<<<< HEAD
     <PackageReference Include="Azure.Identity" Version="1.17.0" />
-=======
-    <PackageReference Include="Azure.Identity" Version="1.16.0" />
     <PackageReference Include="Azure.ResourceManager.Dns" Version="1.2.0-beta.2" />
     <PackageReference Include="Azure.ResourceManager.Cdn" Version="1.4.0" />
->>>>>>> 1d51b8e3
     <PackageReference Include="Azure.Storage.Blobs" Version="12.25.1" />
     <PackageReference Include="Google.Cloud.Domains.V1" Version="2.4.0" />
     <PackageReference Include="Microsoft.AspNetCore.Http.Abstractions" Version="2.3.0" />
