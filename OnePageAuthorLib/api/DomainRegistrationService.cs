--- conflicted
+++ resolved
@@ -1,11 +1,7 @@
 using System.Security.Claims;
 using InkStainedWretch.OnePageAuthorAPI.Entities;
 using InkStainedWretch.OnePageAuthorAPI.Interfaces;
-<<<<<<< HEAD
-using InkStainedWretch.OnePageAuthorLib.API.Stripe;
-=======
 using InkStainedWretch.OnePageAuthorLib.Interfaces.Stripe;
->>>>>>> 1883cb61
 using Microsoft.Extensions.Logging;
 
 namespace InkStainedWretch.OnePageAuthorAPI.API
@@ -20,12 +16,7 @@
         private readonly IUserIdentityService _userIdentityService;
         private readonly IDomainValidationService _domainValidationService;
         private readonly IContactInformationValidationService _contactValidationService;
-<<<<<<< HEAD
-        private readonly IUserProfileRepository _userProfileRepository;
-        private readonly IListSubscriptions _listSubscriptions;
-=======
         private readonly ISubscriptionValidationService _subscriptionValidationService;
->>>>>>> 1883cb61
 
         public DomainRegistrationService(
             ILogger<DomainRegistrationService> logger,
@@ -33,24 +24,14 @@
             IUserIdentityService userIdentityService,
             IDomainValidationService domainValidationService,
             IContactInformationValidationService contactValidationService,
-<<<<<<< HEAD
-            IUserProfileRepository userProfileRepository,
-            IListSubscriptions listSubscriptions)
-=======
             ISubscriptionValidationService subscriptionValidationService)
->>>>>>> 1883cb61
         {
             _logger = logger ?? throw new ArgumentNullException(nameof(logger));
             _repository = repository ?? throw new ArgumentNullException(nameof(repository));
             _userIdentityService = userIdentityService ?? throw new ArgumentNullException(nameof(userIdentityService));
             _domainValidationService = domainValidationService ?? throw new ArgumentNullException(nameof(domainValidationService));
             _contactValidationService = contactValidationService ?? throw new ArgumentNullException(nameof(contactValidationService));
-<<<<<<< HEAD
-            _userProfileRepository = userProfileRepository ?? throw new ArgumentNullException(nameof(userProfileRepository));
-            _listSubscriptions = listSubscriptions ?? throw new ArgumentNullException(nameof(listSubscriptions));
-=======
             _subscriptionValidationService = subscriptionValidationService ?? throw new ArgumentNullException(nameof(subscriptionValidationService));
->>>>>>> 1883cb61
         }
 
         public async Task<DomainRegistration> CreateDomainRegistrationAsync(
