--- conflicted
+++ resolved
@@ -614,19 +614,16 @@
         }
 
         /// <summary>
-<<<<<<< HEAD
         /// Registers DNS zone service for Azure DNS zone management.
         /// </summary>
         public static IServiceCollection AddDnsZoneService(this IServiceCollection services)
         {
             services.AddScoped<Interfaces.IDnsZoneService, API.DnsZoneService>();
-=======
         /// Registers Azure Front Door services for domain management.
         /// </summary>
         public static IServiceCollection AddFrontDoorServices(this IServiceCollection services)
         {
             services.AddScoped<Interfaces.IFrontDoorService, API.FrontDoorService>();
->>>>>>> 453bb8dc
             return services;
         }
     }
