--- conflicted
+++ resolved
@@ -1001,7 +1001,6 @@
         }
 
         /// <summary>
-<<<<<<< HEAD
         /// Registers PlatformStats repository for managing platform statistics.
         /// Call this after registering a singleton Database in DI.
         /// </summary>
@@ -1018,7 +1017,22 @@
                 // This follows the same pattern as other repositories in the codebase
                 var container = containerManager.EnsureContainerAsync().GetAwaiter().GetResult();
                 return new NoSQL.PlatformStatsRepository(container);
-=======
+            });
+
+            return services;
+        }        
+
+        /// <summary>
+        /// Registers PlatformStats service for managing and caching platform statistics.
+        /// Call this after registering repositories in DI.
+        /// </summary>
+        public static IServiceCollection AddPlatformStatsService(this IServiceCollection services)
+        {
+            services.AddScoped<Interfaces.IPlatformStatsService, Services.PlatformStatsService>();
+            return services;
+        }
+
+        /// <summary>
         /// Registers Lead repository with Cosmos DB container.
         /// Call this after registering a singleton Database in DI.
         /// </summary>
@@ -1032,21 +1046,12 @@
                 var container = sp.GetRequiredService<IContainerManager<Entities.Lead>>()
                     .EnsureContainerAsync().GetAwaiter().GetResult();
                 return new NoSQL.LeadRepository(container);
->>>>>>> af51a8f3
-            });
-
-            return services;
-        }
-
-        /// <summary>
-<<<<<<< HEAD
-        /// Registers PlatformStats service for managing and caching platform statistics.
-        /// Call this after registering repositories in DI.
-        /// </summary>
-        public static IServiceCollection AddPlatformStatsService(this IServiceCollection services)
-        {
-            services.AddScoped<Interfaces.IPlatformStatsService, Services.PlatformStatsService>();
-=======
+            });
+
+            return services;
+        }
+
+         /// <summary>
         /// Registers Lead services for lead capture and management.
         /// </summary>
         public static IServiceCollection AddLeadServices(this IServiceCollection services)
@@ -1057,7 +1062,6 @@
                 var logger = sp.GetRequiredService<Microsoft.Extensions.Logging.ILogger<Services.RateLimitService>>();
                 return new Services.RateLimitService(logger, maxRequestsPerMinute: 10);
             });
->>>>>>> af51a8f3
             return services;
         }
     }
