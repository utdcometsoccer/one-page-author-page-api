using Microsoft.Extensions.DependencyInjection;
using InkStainedWretch.OnePageAuthorAPI.API;
using InkStainedWretch.OnePageAuthorAPI.NoSQL;
using InkStainedWretch.OnePageAuthorLib.API.Stripe;
using InkStainedWretch.OnePageAuthorLib.API.Penguin;
using InkStainedWretch.OnePageAuthorLib.API.Amazon;
using InkStainedWretch.OnePageAuthorAPI.Entities.Authormanagement;
using InkStainedWretch.OnePageAuthorAPI.Interfaces.Authormanagement;
using OnePageAuthorLib.Api.Stripe;
using OnePageAuthorLib.Interfaces.Stripe;
using InkStainedWretch.OnePageAuthorLib.Interfaces.Stripe;

namespace InkStainedWretch.OnePageAuthorAPI
{
    /// <summary>
    /// Provides factory methods for dependency injection and repository/service creation for the OnePageAuthorAPI.
    /// </summary>
    public static class ServiceFactory
    {
        /// <summary>
        /// Registers a CosmosClient singleton using the provided endpoint and key.
        /// </summary>
        /// <param name="services">Service collection.</param>
        /// <param name="endpointUri">Cosmos DB account endpoint URI.</param>
        /// <param name="primaryKey">Cosmos DB primary key.</param>
        /// <returns>The IServiceCollection for chaining.</returns>
        public static IServiceCollection AddCosmosClient(this IServiceCollection services, string endpointUri, string primaryKey)
        {
            endpointUri = SanitizeConfigValue(endpointUri);
            primaryKey = SanitizeConfigValue(primaryKey);

            if (string.IsNullOrWhiteSpace(endpointUri))
                throw new ArgumentException("endpointUri cannot be null or empty.", nameof(endpointUri));
            if (string.IsNullOrWhiteSpace(primaryKey))
                throw new ArgumentException("primaryKey cannot be null or empty.", nameof(primaryKey));

            // Validate Cosmos DB primary key format (Base64 safety checks)
            Base64Validation.ThrowIfInvalidBase64(primaryKey, nameof(primaryKey));

            services.AddSingleton(sp => new Microsoft.Azure.Cosmos.CosmosClient(endpointUri, primaryKey));
            return services;
        }

        /// <summary>
        /// Registers a Cosmos Database singleton by ensuring it exists using the already-registered CosmosClient.
        /// Call after AddCosmosClient.
        /// </summary>
        /// <param name="services">Service collection.</param>
        /// <param name="databaseId">Cosmos DB database id.</param>
        /// <returns>The IServiceCollection for chaining.</returns>
        public static IServiceCollection AddCosmosDatabase(this IServiceCollection services, string databaseId)
        {
            if (string.IsNullOrWhiteSpace(databaseId))
                throw new ArgumentException("databaseId cannot be null or empty.", nameof(databaseId));

            services.AddSingleton(sp =>
            {
                var client = sp.GetRequiredService<Microsoft.Azure.Cosmos.CosmosClient>();
                return client.CreateDatabaseIfNotExistsAsync(databaseId).GetAwaiter().GetResult().Database;
            });
            return services;
        }
        // Private static ServiceProvider for lazy loading
        private static ServiceProvider? _serviceProvider;

        // Private method to initialize ServiceProvider
        private static ServiceProvider InitializeProvider(string endpointUri, string primaryKey, string databaseId)
        {
            var services = new ServiceCollection();
            // Register CosmosClient as a singleton (only one instance injected)
            Base64Validation.ThrowIfInvalidBase64(primaryKey, nameof(primaryKey));
            var cosmosClient = new Microsoft.Azure.Cosmos.CosmosClient(endpointUri, primaryKey);
            services.AddSingleton(cosmosClient);
            // Register Database as a singleton (only one instance injected)
            services.AddSingleton(provider =>
            {
                var dbManager = provider.GetRequiredService<ICosmosDatabaseManager>();
                return dbManager.EnsureDatabaseAsync(endpointUri, primaryKey, databaseId).GetAwaiter().GetResult();
            });
            services.AddTransient<IContainerManager<Entities.Author>, AuthorsContainerManager>();
            services.AddTransient<IContainerManager<Entities.Book>, BooksContainerManager>();
            services.AddTransient<IContainerManager<Entities.Article>>(provider =>
                new ArticlesContainerManager(provider.GetRequiredService<Microsoft.Azure.Cosmos.Database>()));
            services.AddTransient<IContainerManager<Entities.Social>>(provider =>
                new SocialsContainerManager(provider.GetRequiredService<Microsoft.Azure.Cosmos.Database>()));
            services.AddTransient<IContainerManager<Entities.Locale>>(provider =>
                new LocalesContainerManager(provider.GetRequiredService<Microsoft.Azure.Cosmos.Database>()));
            services.AddTransient<IContainerManager<Entities.UserProfile>>(provider =>
                new UserProfilesContainerManager(provider.GetRequiredService<Microsoft.Azure.Cosmos.Database>()));
            services.AddTransient<ICosmosDatabaseManager, CosmosDatabaseManager>();
            return services.BuildServiceProvider();
        }
        /// <summary>
        /// Creates and configures a ServiceProvider for dependency injection.
        /// Registers all required container managers and the Cosmos database manager.
        /// </summary>
        /// <param name="endpointUri">The Cosmos DB endpoint URI.</param>
        /// <param name="primaryKey">The Cosmos DB primary key.</param>
        /// <param name="databaseId">The Cosmos DB database ID.</param>
        /// <returns>A configured ServiceProvider instance.</returns>
        public static ServiceProvider CreateProvider(string endpointUri, string primaryKey, string databaseId)
        {
            endpointUri = SanitizeConfigValue(endpointUri);
            primaryKey = SanitizeConfigValue(primaryKey);
            databaseId = SanitizeConfigValue(databaseId);

            if (string.IsNullOrWhiteSpace(endpointUri))
                throw new ArgumentException("endpointUri cannot be null, empty, or whitespace.", nameof(endpointUri));
            if (string.IsNullOrWhiteSpace(primaryKey))
                throw new ArgumentException("primaryKey cannot be null, empty, or whitespace.", nameof(primaryKey));
            if (string.IsNullOrWhiteSpace(databaseId))
                throw new ArgumentException("databaseId cannot be null, empty, or whitespace.", nameof(databaseId));

            // Validate Cosmos DB primary key format (Base64 safety checks)
            Base64Validation.ThrowIfInvalidBase64(primaryKey, nameof(primaryKey));

            if (_serviceProvider == null)
            {
                _serviceProvider = InitializeProvider(endpointUri, primaryKey, databaseId);
            }
            return _serviceProvider;
        }

        // Helper: trims surrounding single/double quotes and whitespace from configuration values
        private static string SanitizeConfigValue(string value)
        {
            if (value == null) return value!;
            var trimmed = value.Trim();
            if (trimmed.Length >= 2)
            {
                if ((trimmed.StartsWith("\"") && trimmed.EndsWith("\"")) ||
                    (trimmed.StartsWith("'") && trimmed.EndsWith("'")))
                {
                    var inner = trimmed.Substring(1, trimmed.Length - 2).Trim();
                    // Emit a diagnostic trace when we sanitize quoted config values (masked)
                    try
                    {
                        var masked = MaskSensitiveValue(inner);
                        System.Diagnostics.Trace.WriteLine($"Sanitized quoted config value: {masked}");
                    }
                    catch { /* no-op */ }
                    return inner;
                }
            }
            return trimmed;
        }

        // Helper to mask sensitive values for diagnostics
        private static string MaskSensitiveValue(string? value, string notSetText = "(set)")
        {
            if (string.IsNullOrWhiteSpace(value)) return notSetText;
            if (value.Length < 8) return "(set)";
            return $"{value[..4]}****{value[^4..]}";
        }

        /// <summary>
        /// Utility for strict Base64 validation with detailed checks for illegal characters, padding rules, and length.
        /// </summary>
        private static class Base64Validation
        {
            // Allowed base64 characters set
            private const string AllowedChars = "ABCDEFGHIJKLMNOPQRSTUVWXYZabcdefghijklmnopqrstuvwxyz0123456789+/=";

            public static void ThrowIfInvalidBase64(string value, string paramName)
            {
                if (string.IsNullOrWhiteSpace(value))
                    throw new ArgumentException("Value cannot be null or empty.", paramName);

                // No whitespace allowed
                for (int i = 0; i < value.Length; i++)
                {
                    char c = value[i];
                    if (char.IsWhiteSpace(c))
                        throw new ArgumentException("Base64 value contains whitespace.", paramName);
                    if (AllowedChars.IndexOf(c) < 0)
                        throw new ArgumentException($"Base64 value contains non-base64 character: '{c}'.", paramName);
                }

                // Length must be multiple of 4
                if (value.Length % 4 != 0)
                    throw new ArgumentException("Base64 value length must be a multiple of 4.", paramName);

                // Padding rules: '=' may only appear at the end, and there can be at most two.
                int firstPad = value.IndexOf('=');
                if (firstPad >= 0)
                {
                    // No non-padding characters after first '='
                    for (int i = firstPad; i < value.Length; i++)
                    {
                        if (value[i] != '=')
                            throw new ArgumentException("Illegal character among padding characters.", paramName);
                    }

                    // At most two '='
                    int padCount = value.Length - firstPad;
                    if (padCount > 2)
                        throw new ArgumentException("Base64 value has more than two padding characters.", paramName);

                    // If one '=' present, the last quartet must encode 2 bytes; if two '=', it encodes 1 byte.
                    // Enforce canonical padding by checking the position relative to quartet boundaries.
                    int mod = firstPad % 4;
                    if (mod == 1)
                        throw new ArgumentException("Invalid padding position in Base64 value.", paramName);
                    if (padCount == 1 && mod != 3)
                        throw new ArgumentException("Single padding '=' must be at the 4th position of a quartet.", paramName);
                    if (padCount == 2 && mod != 2)
                        throw new ArgumentException("Double padding '==' must start at the 3rd position of a quartet.", paramName);
                }

                // Optional: try decode to catch subtle issues
                try
                {
                    Convert.FromBase64String(value);
                }
                catch (FormatException ex)
                {
                    throw new ArgumentException("Value is not valid Base64.", paramName, ex);
                }
            }
        }

        /// <summary>
        /// Creates a repository instance for the specified entity type and Cosmos container.
        /// </summary>
        /// <param name="entityType">The entity type for which to create the repository.</param>
        /// <param name="container">The Cosmos DB container instance.</param>
        /// <returns>A repository instance for the specified entity type.</returns>
        /// <exception cref="ArgumentException">Thrown if the entity type is not supported.</exception>
        public static object CreateRepository(Type entityType, object container)
        {
            var cosmosContainer = container is IDataContainer icc
                ? icc
                : new NoSQL.CosmosContainerWrapper((Microsoft.Azure.Cosmos.Container)container);
            if (entityType == typeof(Entities.Author))
            {
                return new NoSQL.AuthorRepository(cosmosContainer);
            }
            if (entityType == typeof(Entities.Book))
            {
                return new NoSQL.GenericRepository<Entities.Book>(cosmosContainer);
            }
            if (entityType == typeof(Entities.Article))
            {
                return new NoSQL.GenericRepository<Entities.Article>(cosmosContainer);
            }
            if (entityType == typeof(Entities.Social))
            {
                return new NoSQL.GenericRepository<Entities.Social>(cosmosContainer);
            }
            if (entityType == typeof(Entities.Locale))
            {
                return new NoSQL.LocaleRepository(cosmosContainer);
            }
            if (entityType == typeof(Entities.UserProfile))
            {
                return new NoSQL.UserProfileRepository(cosmosContainer);
            }
            throw new ArgumentException($"No repository factory for type {entityType.Name}");
        }

        /// <summary>
        /// Creates a strongly-typed repository instance for the specified entity type and Cosmos container.
        /// </summary>
        /// <typeparam name="TRepository">The repository type to create.</typeparam>
        /// <typeparam name="TEntity">The entity type for the repository.</typeparam>
        /// <param name="container">The Cosmos DB container instance.</param>
        /// <returns>A repository instance of type TRepository for the specified entity type.</returns>
        /// <exception cref="ArgumentException">Thrown if the entity type is not supported.</exception>
        public static TRepository? CreateRepository<TRepository, TEntity>(Microsoft.Azure.Cosmos.Container container)
            where TRepository : class
            where TEntity : class
        {
            if (typeof(TEntity) == typeof(Entities.Author) && typeof(TRepository) == typeof(NoSQL.AuthorRepository))
            {
                return new NoSQL.AuthorRepository(container) as TRepository;
            }
            if (typeof(TEntity) == typeof(Entities.Locale) && typeof(TRepository) == typeof(NoSQL.LocaleRepository))
            {
                return new NoSQL.LocaleRepository(container) as TRepository;
            }
            if (typeof(TEntity) == typeof(Entities.UserProfile) && typeof(TRepository) == typeof(NoSQL.UserProfileRepository))
            {
                return new NoSQL.UserProfileRepository(container) as TRepository;
            }
            if (typeof(TRepository) == typeof(NoSQL.GenericRepository<TEntity>))
            {
                return Activator.CreateInstance(typeof(NoSQL.GenericRepository<TEntity>), container) as TRepository;
            }
            throw new ArgumentException($"No repository factory for type {typeof(TEntity).Name}");
        }


        /// <summary>
        /// Registers AuthorDataService and its Cosmos container managers in DI.
        /// Requires that a singleton Microsoft.Azure.Cosmos.Database and CosmosClient are already registered.
        /// </summary>
        public static IServiceCollection AddAuthorDataService(this IServiceCollection services)
        {
            // Register container managers
            services.AddTransient<IContainerManager<Entities.Author>, AuthorsContainerManager>();
            services.AddTransient<IContainerManager<Entities.Book>>(sp =>
                new BooksContainerManager(
                    sp.GetRequiredService<Microsoft.Azure.Cosmos.CosmosClient>(),
                    sp.GetRequiredService<Microsoft.Azure.Cosmos.Database>()));
            services.AddTransient<IContainerManager<Entities.Article>>(sp =>
                new ArticlesContainerManager(sp.GetRequiredService<Microsoft.Azure.Cosmos.Database>()));
            services.AddTransient<IContainerManager<Entities.Social>>(sp =>
                new SocialsContainerManager(sp.GetRequiredService<Microsoft.Azure.Cosmos.Database>()));

            // Register data service (singleton is fine; containers and Cosmos SDK are thread-safe)
            services.AddSingleton<IAuthorDataService>(sp =>
            {
                var authorsContainer = sp.GetRequiredService<IContainerManager<Entities.Author>>().EnsureContainerAsync().GetAwaiter().GetResult();
                var booksContainer = sp.GetRequiredService<IContainerManager<Entities.Book>>().EnsureContainerAsync().GetAwaiter().GetResult();
                var articlesContainer = sp.GetRequiredService<IContainerManager<Entities.Article>>().EnsureContainerAsync().GetAwaiter().GetResult();
                var socialsContainer = sp.GetRequiredService<IContainerManager<Entities.Social>>().EnsureContainerAsync().GetAwaiter().GetResult();

                var authorRepo = new NoSQL.AuthorRepository(authorsContainer);
                var bookRepo = new NoSQL.GenericRepository<Entities.Book>(booksContainer);
                var articleRepo = new NoSQL.GenericRepository<Entities.Article>(articlesContainer);
                var socialRepo = new NoSQL.GenericRepository<Entities.Social>(socialsContainer);
                return new AuthorDataService(authorRepo, bookRepo, articleRepo, socialRepo);
            });

            return services;
        }

        /// <summary>
        /// Creates a UserProfileRepository by ensuring the UserProfiles container exists.
        /// Partition key is /Upn.
        /// </summary>
        public static NoSQL.UserProfileRepository CreateUserProfileRepository(string endpointUri, string primaryKey, string databaseId)
        {
            var provider = CreateProvider(endpointUri, primaryKey, databaseId);
            var profilesContainerManager = provider.GetRequiredService<IContainerManager<Entities.UserProfile>>();
            var container = profilesContainerManager.EnsureContainerAsync().GetAwaiter().GetResult();
            return new NoSQL.UserProfileRepository(container);
        }

        public static IServiceCollection AddStripeServices(this IServiceCollection services)
        {
            // Register Stripe services here
            services.AddTransient<ICreateCustomer, CreateCustomer>();
            services.AddScoped<IPriceService, PricesService>();
            services.AddScoped<IPriceServiceWrapper, PricesServiceWrapper>();
            services.AddScoped<ICheckoutSessionService, CheckoutSessionsService>();
            services.AddScoped<ISubscriptionService, SubscriptionsService>();
            services.AddScoped<IListSubscriptions, ListSubscriptions>();
            services.AddScoped<IFindSubscriptions, FindSubscriptions>();
            services.AddScoped<ICancelSubscription, CancelSubscriptionService>();
            services.AddScoped<IUpdateSubscription, UpdateSubscriptionService>();
            services.AddScoped<ISubscriptionPlanService, SubscriptionPlanService>();
            services.AddScoped<ISubscriptionValidationService, SubscriptionValidationService>();
            services.AddScoped<IPaymentIntentClientSecretExtractor, PaymentIntentClientSecretExtractor>();
            services.AddScoped<IInvoicePreview>(sp =>
            {
                var logger = sp.GetRequiredService<Microsoft.Extensions.Logging.ILogger<InvoicePreviewService>>();
                var http = new HttpClient();
                var keyProvider = sp.GetRequiredService<IStripeApiKeyProvider>();
                return new InvoicePreviewService(logger, http, keyProvider);
            });
            services.AddScoped<IInvoicePaymentIntentExtractor, InvoicePaymentIntentExtractor>();
            services.AddScoped<IStripeApiKeyProvider, StripeApiKeyProvider>();
            services.AddScoped<IStripeInvoiceServiceHelper>(sp =>
            {
                var logger = sp.GetRequiredService<Microsoft.Extensions.Logging.ILogger<StripeInvoiceServiceHelper>>();
                var http = new HttpClient();
                var keyProvider = sp.GetRequiredService<IStripeApiKeyProvider>();
                return new StripeInvoiceServiceHelper(logger, http, keyProvider);
            });
            services.AddScoped<IStripeWebhookSecretProvider, StripeWebhookSecretProvider>();
            services.AddScoped<IStripeWebhookHandler, StripeWebhookHandler>();
            // Register service to fetch client secret from Invoice
            services.AddScoped<IClientSecretFromInvoice, ClientSecretFromInvoice>();
            // Register telemetry service for Application Insights Stripe event tracking
            services.AddScoped<IStripeTelemetryService, StripeTelemetryService>();
            return services;
        }

        /// <summary>
        /// Registers orchestrators for Stripe flows that coordinate between identity, persistence, and Stripe APIs.
        /// </summary>
        public static IServiceCollection AddStripeOrchestrators(this IServiceCollection services)
        {
            services.AddScoped<IEnsureCustomerForUser, EnsureCustomerForUser>();
            return services;
        }

        /// <summary>
        /// Registers user profile services for user identity management.
        /// </summary>
        public static IServiceCollection AddUserProfileServices(this IServiceCollection services)
        {
            services.AddScoped<API.IUserProfileService, API.UserProfileService>();
            return services;
        }

        /// <summary>
        /// Registers Ink Stained Wretch domain services and Cosmos container managers for
        /// author-management localization. Includes:
        /// <list type="bullet">
        /// <item><description><see cref="ILocalizationTextProvider"/> implementation</description></item>
        /// <item><description>Typed <see cref="IContainerManager{T}"/> for each author management POCO (partition key: Culture)</description></item>
        /// </list>
        /// Call this after registering a singleton <see cref="Microsoft.Azure.Cosmos.Database"/> in DI.
        /// </summary>
        /// <param name="services">The DI service collection.</param>
        /// <returns>The modified <see cref="IServiceCollection"/> for chaining.</returns>
        public static IServiceCollection AddInkStainedWretchServices(this IServiceCollection services)
        {
            services.AddTransient<ILocalizationTextProvider, LocalizationTextProvider>();
            services.AddTransient<IContainerManager<ArticleForm>, AuthorManagementContainerManager<ArticleForm>>(servicesProvider =>
            {
                var database = servicesProvider.GetRequiredService<Microsoft.Azure.Cosmos.Database>();
                return new AuthorManagementContainerManager<ArticleForm>(database, "ArticleForm");
            });

            services.AddTransient<IContainerManager<BookForm>, AuthorManagementContainerManager<BookForm>>(servicesProvider =>
            {
                var database = servicesProvider.GetRequiredService<Microsoft.Azure.Cosmos.Database>();
                return new AuthorManagementContainerManager<BookForm>(database, "BookForm");
            });

            services.AddTransient<IContainerManager<BookList>, AuthorManagementContainerManager<BookList>>(servicesProvider =>
            {
                var database = servicesProvider.GetRequiredService<Microsoft.Azure.Cosmos.Database>();
                return new AuthorManagementContainerManager<BookList>(database, "BookList");
            });

            services.AddTransient<IContainerManager<Checkout>, AuthorManagementContainerManager<Checkout>>(servicesProvider =>
            {
                var database = servicesProvider.GetRequiredService<Microsoft.Azure.Cosmos.Database>();
                return new AuthorManagementContainerManager<Checkout>(database, "Checkout");
            });

            services.AddTransient<IContainerManager<DomainRegistration>, AuthorManagementContainerManager<DomainRegistration>>(servicesProvider =>
            {
                var database = servicesProvider.GetRequiredService<Microsoft.Azure.Cosmos.Database>();
                return new AuthorManagementContainerManager<DomainRegistration>(database, "DomainRegistration");
            });

            services.AddTransient<IContainerManager<ErrorPage>, AuthorManagementContainerManager<ErrorPage>>(servicesProvider =>
            {
                var database = servicesProvider.GetRequiredService<Microsoft.Azure.Cosmos.Database>();
                return new AuthorManagementContainerManager<ErrorPage>(database, "ErrorPage");
            });

            services.AddTransient<IContainerManager<ImageManager>, AuthorManagementContainerManager<ImageManager>>(servicesProvider =>
            {
                var database = servicesProvider.GetRequiredService<Microsoft.Azure.Cosmos.Database>();
                return new AuthorManagementContainerManager<ImageManager>(database, "ImageManager");
            });

            services.AddTransient<IContainerManager<LoginRegister>, AuthorManagementContainerManager<LoginRegister>>(servicesProvider =>
            {
                var database = servicesProvider.GetRequiredService<Microsoft.Azure.Cosmos.Database>();
                return new AuthorManagementContainerManager<LoginRegister>(database, "LoginRegister");
            });

            services.AddTransient<IContainerManager<Navbar>, AuthorManagementContainerManager<Navbar>>(servicesProvider =>
            {
                var database = servicesProvider.GetRequiredService<Microsoft.Azure.Cosmos.Database>();
                return new AuthorManagementContainerManager<Navbar>(database, "Navbar");
            });

            services.AddTransient<IContainerManager<ThankYou>, AuthorManagementContainerManager<ThankYou>>(servicesProvider =>
            {
                var database = servicesProvider.GetRequiredService<Microsoft.Azure.Cosmos.Database>();
                return new AuthorManagementContainerManager<ThankYou>(database, "ThankYou");
            });

            services.AddTransient<IContainerManager<AuthorRegistration>, AuthorManagementContainerManager<AuthorRegistration>>(servicesProvider =>
            {
                var database = servicesProvider.GetRequiredService<Microsoft.Azure.Cosmos.Database>();
                return new AuthorManagementContainerManager<AuthorRegistration>(database, "AuthorRegistration");
            });
            services.AddTransient<IContainerManager<AuthGuard>, AuthorManagementContainerManager<AuthGuard>>(servicesProvider =>
            {
                var database = servicesProvider.GetRequiredService<Microsoft.Azure.Cosmos.Database>();
                return new AuthorManagementContainerManager<AuthGuard>(database, "AuthGuard");
            });
            services.AddTransient<IContainerManager<PenguinRandomHouseAuthorList>, AuthorManagementContainerManager<PenguinRandomHouseAuthorList>>(servicesProvider =>
            {
                var database = servicesProvider.GetRequiredService<Microsoft.Azure.Cosmos.Database>();
                return new AuthorManagementContainerManager<PenguinRandomHouseAuthorList>(database, "PenguinRandomHouseAuthorList");
            });
            services.AddTransient<IContainerManager<PenguinRandomHouseAuthorDetail>, AuthorManagementContainerManager<PenguinRandomHouseAuthorDetail>>(servicesProvider =>
            {
                var database = servicesProvider.GetRequiredService<Microsoft.Azure.Cosmos.Database>();
                return new AuthorManagementContainerManager<PenguinRandomHouseAuthorDetail>(database, "PenguinRandomHouseAuthorDetail");
            });
            services.AddTransient<IContainerManager<ArticleList>, AuthorManagementContainerManager<ArticleList>>(servicesProvider =>
            {
                var database = servicesProvider.GetRequiredService<Microsoft.Azure.Cosmos.Database>();
                return new AuthorManagementContainerManager<ArticleList>(database, "ArticleList");
            });
            services.AddTransient<IContainerManager<AuthorDocList>, AuthorManagementContainerManager<AuthorDocList>>(servicesProvider =>
            {
                var database = servicesProvider.GetRequiredService<Microsoft.Azure.Cosmos.Database>();
                return new AuthorManagementContainerManager<AuthorDocList>(database, "AuthorDocList");
            });
            services.AddTransient<IContainerManager<AuthorMainForm>, AuthorManagementContainerManager<AuthorMainForm>>(servicesProvider =>
            {
                var database = servicesProvider.GetRequiredService<Microsoft.Azure.Cosmos.Database>();
                return new AuthorManagementContainerManager<AuthorMainForm>(database, "AuthorMainForm");
            });
            services.AddTransient<IContainerManager<ChooseCulture>, AuthorManagementContainerManager<ChooseCulture>>(servicesProvider =>
            {
                var database = servicesProvider.GetRequiredService<Microsoft.Azure.Cosmos.Database>();
                return new AuthorManagementContainerManager<ChooseCulture>(database, "ChooseCulture");
            });
            services.AddTransient<IContainerManager<ChooseSubscription>, AuthorManagementContainerManager<ChooseSubscription>>(servicesProvider =>
            {
                var database = servicesProvider.GetRequiredService<Microsoft.Azure.Cosmos.Database>();
                return new AuthorManagementContainerManager<ChooseSubscription>(database, "ChooseSubscription");
            });
            services.AddTransient<IContainerManager<CountdownIndicator>, AuthorManagementContainerManager<CountdownIndicator>>(servicesProvider =>
            {
                var database = servicesProvider.GetRequiredService<Microsoft.Azure.Cosmos.Database>();
                return new AuthorManagementContainerManager<CountdownIndicator>(database, "CountdownIndicator");
            });
            services.AddTransient<IContainerManager<DomainInput>, AuthorManagementContainerManager<DomainInput>>(servicesProvider =>
            {
                var database = servicesProvider.GetRequiredService<Microsoft.Azure.Cosmos.Database>();
                return new AuthorManagementContainerManager<DomainInput>(database, "DomainInput");
            });
            services.AddTransient<IContainerManager<DomainRegistrationsList>, AuthorManagementContainerManager<DomainRegistrationsList>>(servicesProvider =>
            {
                var database = servicesProvider.GetRequiredService<Microsoft.Azure.Cosmos.Database>();
                return new AuthorManagementContainerManager<DomainRegistrationsList>(database, "DomainRegistrationsList");
            });
            services.AddTransient<IContainerManager<OpenLibraryAuthorForm>, AuthorManagementContainerManager<OpenLibraryAuthorForm>>(servicesProvider =>
            {
                var database = servicesProvider.GetRequiredService<Microsoft.Azure.Cosmos.Database>();
                return new AuthorManagementContainerManager<OpenLibraryAuthorForm>(database, "OpenLibraryAuthorForm");
            });
            services.AddTransient<IContainerManager<SocialForm>, AuthorManagementContainerManager<SocialForm>>(servicesProvider =>
            {
                var database = servicesProvider.GetRequiredService<Microsoft.Azure.Cosmos.Database>();
                return new AuthorManagementContainerManager<SocialForm>(database, "SocialForm");
            });
            services.AddTransient<IContainerManager<SocialList>, AuthorManagementContainerManager<SocialList>>(servicesProvider =>
            {
                var database = servicesProvider.GetRequiredService<Microsoft.Azure.Cosmos.Database>();
                return new AuthorManagementContainerManager<SocialList>(database, "SocialList");
            });
            services.AddTransient<IContainerManager<App>, AuthorManagementContainerManager<App>>(servicesProvider =>
            {
                var database = servicesProvider.GetRequiredService<Microsoft.Azure.Cosmos.Database>();
                return new AuthorManagementContainerManager<App>(database, "App");
            });
            services.AddTransient<IContainerManager<Toast>, AuthorManagementContainerManager<Toast>>(servicesProvider =>
            {
                var database = servicesProvider.GetRequiredService<Microsoft.Azure.Cosmos.Database>();
                return new AuthorManagementContainerManager<Toast>(database, "Toast");
            });
            services.AddTransient<IContainerManager<ToastMessages>, AuthorManagementContainerManager<ToastMessages>>(servicesProvider =>
            {
                var database = servicesProvider.GetRequiredService<Microsoft.Azure.Cosmos.Database>();
                return new AuthorManagementContainerManager<ToastMessages>(database, "ToastMessages");
            });
            services.AddTransient<IContainerManager<WelcomePage>, AuthorManagementContainerManager<WelcomePage>>(servicesProvider =>
            {
                var database = servicesProvider.GetRequiredService<Microsoft.Azure.Cosmos.Database>();
                return new AuthorManagementContainerManager<WelcomePage>(database, "WelcomePage");
            });
            services.AddTransient<IContainerManager<ErrorBoundary>, AuthorManagementContainerManager<ErrorBoundary>>(servicesProvider =>
            {
                var database = servicesProvider.GetRequiredService<Microsoft.Azure.Cosmos.Database>();
                return new AuthorManagementContainerManager<ErrorBoundary>(database, "ErrorBoundary");
            });
            services.AddTransient<IContainerManager<ProgressIndicator>, AuthorManagementContainerManager<ProgressIndicator>>(servicesProvider =>
            {
                var database = servicesProvider.GetRequiredService<Microsoft.Azure.Cosmos.Database>();
                return new AuthorManagementContainerManager<ProgressIndicator>(database, "ProgressIndicator");
            });
            return services;
        }

        /// <summary>
        /// Registers the Locales container and ILocaleDataService in DI.
        /// Requires a singleton Microsoft.Azure.Cosmos.Database in DI.
        /// </summary>
        public static IServiceCollection AddLocaleDataService(this IServiceCollection services)
        {
            services.AddTransient<IContainerManager<Entities.Locale>>(sp =>
                new LocalesContainerManager(sp.GetRequiredService<Microsoft.Azure.Cosmos.Database>()));

            services.AddSingleton<ILocaleDataService>(sp =>
            {
                var localesContainer = sp.GetRequiredService<IContainerManager<Entities.Locale>>()
                    .EnsureContainerAsync().GetAwaiter().GetResult();
                var localeRepo = new NoSQL.LocaleRepository(localesContainer);
                return new API.LocaleDataService(localeRepo);
            });
            return services;
        }

        /// <summary>
        /// Registers LocaleRepository in DI by ensuring the Locales container exists.
        /// Requires Microsoft.Azure.Cosmos.Database in DI.
        /// </summary>
        public static IServiceCollection AddLocaleRepository(this IServiceCollection services)
        {
            services.AddTransient<IContainerManager<Entities.Locale>>(sp =>
                new LocalesContainerManager(sp.GetRequiredService<Microsoft.Azure.Cosmos.Database>()));

            services.AddSingleton(sp =>
            {
                var localesContainer = sp.GetRequiredService<IContainerManager<Entities.Locale>>()
                    .EnsureContainerAsync().GetAwaiter().GetResult();
                return new NoSQL.LocaleRepository(localesContainer);
            });
            return services;
        }

        /// <summary>
        /// Registers UserProfile repository in DI by ensuring the UserProfiles container exists (partition key /Upn).
        /// Requires Microsoft.Azure.Cosmos.Database in DI.
        /// </summary>
        public static IServiceCollection AddUserProfileRepository(this IServiceCollection services)
        {
            services.AddTransient<IContainerManager<Entities.UserProfile>>(sp =>
                new UserProfilesContainerManager(sp.GetRequiredService<Microsoft.Azure.Cosmos.Database>()));

            services.AddSingleton<API.IUserProfileRepository>(sp =>
            {
                var container = sp.GetRequiredService<IContainerManager<Entities.UserProfile>>()
                    .EnsureContainerAsync().GetAwaiter().GetResult();
                return new NoSQL.UserProfileRepository(container);
            });
            return services;
        }

        /// <summary>
        /// Registers author-related repositories (Author, Book, Article, Social) in DI.
        /// Requires Microsoft.Azure.Cosmos.Database and CosmosClient in DI. Ensures containers exist.
        /// </summary>
        public static IServiceCollection AddAuthorRepositories(this IServiceCollection services)
        {
            // Ensure the container managers are available
            services.AddTransient<IContainerManager<Entities.Author>, AuthorsContainerManager>();
            services.AddTransient<IContainerManager<Entities.Book>>(sp =>
                new BooksContainerManager(
                    sp.GetRequiredService<Microsoft.Azure.Cosmos.CosmosClient>(),
                    sp.GetRequiredService<Microsoft.Azure.Cosmos.Database>()));
            services.AddTransient<IContainerManager<Entities.Article>>(sp =>
                new ArticlesContainerManager(sp.GetRequiredService<Microsoft.Azure.Cosmos.Database>()));
            services.AddTransient<IContainerManager<Entities.Social>>(sp =>
                new SocialsContainerManager(sp.GetRequiredService<Microsoft.Azure.Cosmos.Database>()));

            // Register concrete repositories as singletons after ensuring containers
            services.AddSingleton(sp =>
            {
                var c = sp.GetRequiredService<IContainerManager<Entities.Author>>()
                    .EnsureContainerAsync().GetAwaiter().GetResult();
                return new NoSQL.AuthorRepository(c);
            });
            services.AddSingleton(sp =>
            {
                var c = sp.GetRequiredService<IContainerManager<Entities.Book>>()
                    .EnsureContainerAsync().GetAwaiter().GetResult();
                return new NoSQL.GenericRepository<Entities.Book>(c);
            });
            services.AddSingleton(sp =>
            {
                var c = sp.GetRequiredService<IContainerManager<Entities.Article>>()
                    .EnsureContainerAsync().GetAwaiter().GetResult();
                return new NoSQL.GenericRepository<Entities.Article>(c);
            });
            services.AddSingleton(sp =>
            {
                var c = sp.GetRequiredService<IContainerManager<Entities.Social>>()
                    .EnsureContainerAsync().GetAwaiter().GetResult();
                return new NoSQL.GenericRepository<Entities.Social>(c);
            });
            return services;
        }

        /// <summary>
        /// Registers Image API repositories and ensures containers exist for tiers, memberships, usage, and images.
        /// </summary>
        public static IServiceCollection AddImageApiRepositories(this IServiceCollection services)
        {
            services.AddTransient<IContainerManager<Entities.ImageAPI.ImageStorageTier>>(sp =>
                new ImageStorageTiersContainerManager(sp.GetRequiredService<Microsoft.Azure.Cosmos.Database>()));
            services.AddTransient<IContainerManager<Entities.ImageAPI.ImageStorageTierMembership>>(sp =>
                new ImageStorageTierMembershipsContainerManager(sp.GetRequiredService<Microsoft.Azure.Cosmos.Database>()));
            services.AddTransient<IContainerManager<Entities.ImageAPI.ImageStorageUsage>>(sp =>
                new ImageStorageUsagesContainerManager(sp.GetRequiredService<Microsoft.Azure.Cosmos.Database>()));
            services.AddTransient<IContainerManager<Entities.ImageAPI.Image>>(sp =>
                new NoSQL.ImageAPI.ImagesContainerManager(sp.GetRequiredService<Microsoft.Azure.Cosmos.Database>()));

            // Register custom repositories as singletons after ensuring containers
            services.AddSingleton<API.ImageAPI.IImageStorageTierRepository>(sp =>
            {
                var c = sp.GetRequiredService<IContainerManager<Entities.ImageAPI.ImageStorageTier>>()
                    .EnsureContainerAsync().GetAwaiter().GetResult();
                return new NoSQL.ImageStorageTierRepository(c);
            });

            services.AddSingleton<API.ImageAPI.IImageStorageTierMembershipRepository>(sp =>
            {
                var c = sp.GetRequiredService<IContainerManager<Entities.ImageAPI.ImageStorageTierMembership>>()
                    .EnsureContainerAsync().GetAwaiter().GetResult();
                return new NoSQL.ImageStorageTierMembershipRepository(c);
            });

            services.AddSingleton<API.ImageAPI.IImageStorageUsageRepository>(sp =>
            {
                var c = sp.GetRequiredService<IContainerManager<Entities.ImageAPI.ImageStorageUsage>>()
                    .EnsureContainerAsync().GetAwaiter().GetResult();
                return new NoSQL.ImageStorageUsageRepository(c);
            });

            services.AddSingleton<InkStainedWretch.OnePageAuthorAPI.API.ImageAPI.IImageStorageTierRepository>(sp =>
            {
                var c = sp.GetRequiredService<IContainerManager<Entities.ImageAPI.ImageStorageTier>>();
                var container = c.EnsureContainerAsync().GetAwaiter().GetResult();
                return new NoSQL.ImageStorageTierRepository(container);
            });

            services.AddSingleton<InkStainedWretch.OnePageAuthorAPI.API.ImageAPI.IImageRepository>(sp =>
            {
                var c = sp.GetRequiredService<IContainerManager<Entities.ImageAPI.Image>>()
                    .EnsureContainerAsync().GetAwaiter().GetResult();
                return new NoSQL.ImageAPI.ImageRepository(c);
            });

            return services;
        }

        /// <summary>
        /// Registers Image API business services for upload, user images, deletion, and tier management operations.
        /// </summary>
        public static IServiceCollection AddImageApiServices(this IServiceCollection services)
        {
            services.AddTransient<API.ImageAPI.IImageStorageTierService, API.ImageServices.ImageStorageTierService>();
            services.AddTransient<API.ImageServices.IImageUploadService, API.ImageServices.ImageUploadService>();
            services.AddTransient<API.ImageServices.IUserImageService, API.ImageServices.UserImageService>();
            services.AddTransient<API.ImageServices.IImageDeleteService, API.ImageServices.ImageDeleteService>();

            return services;
        }

        /// <summary>
        /// Registers Penguin Random House API services for external API integration.
        /// </summary>
        public static IServiceCollection AddPenguinRandomHouseServices(this IServiceCollection services)
        {
            // Register configuration
            services.AddSingleton<IPenguinRandomHouseConfig, PenguinRandomHouseConfig>();

            // Register HTTP client and service
            services.AddHttpClient<IPenguinRandomHouseService, PenguinRandomHouseService>();

            return services;
        }

        /// <summary>
        /// Registers Amazon Product Advertising API services for external API integration.
        /// </summary>
        public static IServiceCollection AddAmazonProductServices(this IServiceCollection services)
        {
            // Register configuration
            services.AddSingleton<IAmazonProductConfig, AmazonProductConfig>();

            // Register HTTP client and service
            services.AddHttpClient<IAmazonProductService, AmazonProductService>();

            return services;
        }

        /// <summary>
        /// Registers Wikipedia API services for retrieving person facts.
        /// </summary>
        public static IServiceCollection AddWikipediaServices(this IServiceCollection services)
        {
            // Register HTTP client and service
            services.AddHttpClient<InkStainedWretch.OnePageAuthorLib.API.Wikipedia.IWikipediaService, 
                                   InkStainedWretch.OnePageAuthorLib.API.Wikipedia.WikipediaService>();

            return services;
        }

        /// <summary>
        /// Registers JWT authentication services including validation and token introspection.
        /// </summary>
        /// <param name="services">Service collection.</param>
        /// <returns>The IServiceCollection for chaining.</returns>
        public static IServiceCollection AddJwtAuthentication(this IServiceCollection services)
        {
            // Register HTTP client for token introspection
            services.AddHttpClient();

            // Register authentication services
            services.AddScoped<InkStainedWretch.OnePageAuthorAPI.Authentication.IJwtValidationService,
                              InkStainedWretch.OnePageAuthorAPI.Authentication.JwtValidationService>();
            services.AddScoped<InkStainedWretch.OnePageAuthorAPI.Authentication.ITokenIntrospectionService,
                              InkStainedWretch.OnePageAuthorAPI.Authentication.TokenIntrospectionService>();

            return services;
        }

        /// <summary>
        /// Registers domain registration services for domain management.
        /// </summary>
        public static IServiceCollection AddDomainRegistrationServices(this IServiceCollection services)
        {
            services.AddScoped<Interfaces.IUserIdentityService, API.UserIdentityService>();
            services.AddScoped<Interfaces.IDomainValidationService, Services.DomainValidationService>();
            services.AddScoped<Interfaces.IContactInformationValidationService, Services.ContactInformationValidationService>();
            services.AddScoped<Interfaces.IDomainRegistrationService, API.DomainRegistrationService>();
            return services;
        }

        /// <summary>
        /// Registers domain registration repository and container manager.
        /// Call this after registering a singleton Database in DI.
        /// </summary>
        public static IServiceCollection AddDomainRegistrationRepository(this IServiceCollection services)
        {
            services.AddTransient<IContainerManager<Entities.DomainRegistration>>(sp =>
                new DomainRegistrationsContainerManager(sp.GetRequiredService<Microsoft.Azure.Cosmos.Database>()));

            services.AddSingleton<Interfaces.IDomainRegistrationRepository>(sp =>
            {
                var container = sp.GetRequiredService<IContainerManager<Entities.DomainRegistration>>()
                    .EnsureContainerAsync().GetAwaiter().GetResult();
                return new NoSQL.DomainRegistrationRepository(container);
            });

            return services;
        }

        /// <summary>
        /// Registers StateProvince repository services for state/province management.
        /// Call this after registering a singleton Database in DI.
        /// </summary>
        public static IServiceCollection AddStateProvinceRepository(this IServiceCollection services)
        {
            services.AddTransient<IContainerManager<Entities.StateProvince>>(sp =>
                new NoSQL.StateProvincesContainerManager(sp.GetRequiredService<Microsoft.Azure.Cosmos.Database>()));

            // Register the old Guid-based repository for backward compatibility
            services.AddSingleton<API.IStateProvinceRepository>(sp =>
            {
                var container = sp.GetRequiredService<IContainerManager<Entities.StateProvince>>()
                    .EnsureContainerAsync().GetAwaiter().GetResult();
                return new NoSQL.StateProvinceRepository(container);
            });

            // Register the new string-based repository
            services.AddSingleton<API.IStringStateProvinceRepository>(sp =>
            {
                var container = sp.GetRequiredService<IContainerManager<Entities.StateProvince>>()
                    .EnsureContainerAsync().GetAwaiter().GetResult();
                return new NoSQL.StringStateProvinceRepository(container);
            });

            return services;
        }

        /// <summary>
        /// Registers StateProvince services for state/province management.
        /// </summary>
        public static IServiceCollection AddStateProvinceServices(this IServiceCollection services)
        {
            services.AddScoped<Interfaces.IStateProvinceService, API.StateProvinceService>();
            return services;
        }

        /// <summary>
        /// Registers Country repository with Cosmos DB container.
        /// Call this after registering a singleton Database in DI.
        /// </summary>
        public static IServiceCollection AddCountryRepository(this IServiceCollection services)
        {
            services.AddTransient<IContainerManager<Entities.Country>>(sp =>
                new NoSQL.CountriesContainerManager(sp.GetRequiredService<Microsoft.Azure.Cosmos.Database>()));

            services.AddSingleton<Interfaces.ICountryRepository>(sp =>
            {
                var container = sp.GetRequiredService<IContainerManager<Entities.Country>>()
                    .EnsureContainerAsync().GetAwaiter().GetResult();
                return new NoSQL.CountryRepository(container);
            });

            return services;
        }

        /// <summary>
        /// Registers Country services for country management.
        /// </summary>
        public static IServiceCollection AddCountryServices(this IServiceCollection services)
        {
            services.AddScoped<Interfaces.ICountryService, API.CountryService>();
            return services;
        }

        /// <summary>
        /// Registers DNS zone service for Azure DNS zone management.
        /// </summary>
        public static IServiceCollection AddDnsZoneService(this IServiceCollection services)
        {
            services.AddScoped<Interfaces.IDnsZoneService, API.DnsZoneService>();
            return services;
        }

        /// <summary>
        /// Registers Azure Front Door services for domain management.
        /// </summary>
        public static IServiceCollection AddFrontDoorServices(this IServiceCollection services)
        {
            services.AddScoped<Interfaces.IFrontDoorService, API.FrontDoorService>();
            return services;
        }

        /// <summary>
        /// Registers Google Domains service for domain registration via Google Domains API.
        /// </summary>
        public static IServiceCollection AddGoogleDomainsService(this IServiceCollection services)
        {
            services.AddScoped<Interfaces.IGoogleDomainsService, API.GoogleDomainsService>();
            return services;
        }

        /// <summary>
        /// Registers Language repository services for language management.
        /// Call this after registering a singleton Database in DI.
        /// </summary>
        public static IServiceCollection AddLanguageRepository(this IServiceCollection services)
        {
            services.AddTransient<IContainerManager<Entities.Language>>(sp =>
                new NoSQL.LanguagesContainerManager(sp.GetRequiredService<Microsoft.Azure.Cosmos.Database>()));

            services.AddSingleton<API.ILanguageRepository>(sp =>
            {
                var container = sp.GetRequiredService<IContainerManager<Entities.Language>>()
                    .EnsureContainerAsync().GetAwaiter().GetResult();
                return new NoSQL.StringLanguageRepository(container);
            });

            return services;
        }

        /// <summary>
        /// Registers Language services for language management.
        /// </summary>
        public static IServiceCollection AddLanguageServices(this IServiceCollection services)
        {
            services.AddScoped<Interfaces.ILanguageService, API.LanguageService>();
            return services;
        }

        /// <summary>
        /// Registers AuthorInvitation repository services for managing author invitations.
        /// Call this after registering a singleton Database in DI.
        /// </summary>
        public static IServiceCollection AddAuthorInvitationRepository(this IServiceCollection services)
        {
            services.AddTransient<IContainerManager<Entities.AuthorInvitation>>(sp =>
                new NoSQL.AuthorInvitationsContainerManager(sp.GetRequiredService<Microsoft.Azure.Cosmos.Database>()));

            services.AddSingleton<API.IAuthorInvitationRepository>(sp =>
            {
                var container = sp.GetRequiredService<IContainerManager<Entities.AuthorInvitation>>()
                    .EnsureContainerAsync().GetAwaiter().GetResult();
                return new NoSQL.AuthorInvitationRepository(container);
            });

            return services;
        }

        /// <summary>
        /// Registers Email service for sending invitation emails.
        /// </summary>
        /// <param name="services">Service collection.</param>
        /// <param name="connectionString">Azure Communication Services connection string.</param>
        /// <param name="senderAddress">Sender email address.</param>
        public static IServiceCollection AddEmailService(this IServiceCollection services, string connectionString, string senderAddress)
        {
            services.AddSingleton<API.IEmailService>(sp =>
            {
                var logger = sp.GetRequiredService<Microsoft.Extensions.Logging.ILogger<Services.AzureCommunicationEmailService>>();
                return new Services.AzureCommunicationEmailService(logger, connectionString, senderAddress);
            });
            return services;
        }

        /// <summary>
        /// Registers Key Vault configuration service for retrieving secrets from Azure Key Vault.
        /// Supports feature flag controlled access via USE_KEY_VAULT environment variable.
        /// </summary>
        /// <param name="services">Service collection.</param>
        /// <returns>The IServiceCollection for chaining.</returns>
        public static IServiceCollection AddKeyVaultConfigService(this IServiceCollection services)
        {
            services.AddSingleton<Interfaces.IKeyVaultConfigService, Services.KeyVaultConfigService>();
            return services;
        }

        /// <summary>
<<<<<<< HEAD
        /// Registers Testimonial repository in DI by ensuring the Testimonials container exists (partition key /Locale).
        /// Requires Microsoft.Azure.Cosmos.Database in DI.
        /// </summary>
        public static IServiceCollection AddTestimonialRepository(this IServiceCollection services)
        {
            services.AddTransient<IContainerManager<Entities.Testimonial>>(sp =>
                new TestimonialsContainerManager(sp.GetRequiredService<Microsoft.Azure.Cosmos.Database>()));

            services.AddSingleton<Interfaces.ITestimonialRepository>(sp =>
            {
                var container = sp.GetRequiredService<IContainerManager<Entities.Testimonial>>()
                    .EnsureContainerAsync().GetAwaiter().GetResult();
                return new NoSQL.TestimonialRepository(container);
=======
        /// Registers PlatformStats repository for managing platform statistics.
        /// Call this after registering a singleton Database in DI.
        /// </summary>
        public static IServiceCollection AddPlatformStatsRepository(this IServiceCollection services)
        {
            services.AddTransient<IContainerManager<Entities.PlatformStats>>(sp =>
                new NoSQL.PlatformStatsContainerManager(sp.GetRequiredService<Microsoft.Azure.Cosmos.Database>()));

            // Use a lazy initialization pattern to avoid blocking in DI configuration
            services.AddSingleton<Interfaces.IPlatformStatsRepository>(sp =>
            {
                var containerManager = sp.GetRequiredService<IContainerManager<Entities.PlatformStats>>();
                // Note: Container initialization happens on first use, not during DI setup
                // This follows the same pattern as other repositories in the codebase
                var container = containerManager.EnsureContainerAsync().GetAwaiter().GetResult();
                return new NoSQL.PlatformStatsRepository(container);
            });

            return services;
        }        

        /// <summary>
        /// Registers PlatformStats service for managing and caching platform statistics.
        /// Call this after registering repositories in DI.
        /// </summary>
        public static IServiceCollection AddPlatformStatsService(this IServiceCollection services)
        {
            services.AddScoped<Interfaces.IPlatformStatsService, Services.PlatformStatsService>();
            return services;
        }

        /// <summary>
        /// Registers Lead repository with Cosmos DB container.
        /// Call this after registering a singleton Database in DI.
        /// </summary>
        public static IServiceCollection AddLeadRepository(this IServiceCollection services)
        {
            services.AddTransient<IContainerManager<Entities.Lead>>(sp =>
                new NoSQL.LeadsContainerManager(sp.GetRequiredService<Microsoft.Azure.Cosmos.Database>()));

            services.AddSingleton<Interfaces.ILeadRepository>(sp =>
            {
                var container = sp.GetRequiredService<IContainerManager<Entities.Lead>>()
                    .EnsureContainerAsync().GetAwaiter().GetResult();
                return new NoSQL.LeadRepository(container);
            });

            return services;
        }

         /// <summary>
        /// Registers Lead services for lead capture and management.
        /// </summary>
        public static IServiceCollection AddLeadServices(this IServiceCollection services)
        {
            services.AddScoped<Interfaces.ILeadService, Services.LeadService>();
            services.AddSingleton<Interfaces.IRateLimitService>(sp =>
            {
                var logger = sp.GetRequiredService<Microsoft.Extensions.Logging.ILogger<Services.RateLimitService>>();
                return new Services.RateLimitService(logger, maxRequestsPerMinute: 10);
>>>>>>> 384b6b4b
            });
            return services;
        }
    }
}<|MERGE_RESOLUTION|>--- conflicted
+++ resolved
@@ -1001,7 +1001,6 @@
         }
 
         /// <summary>
-<<<<<<< HEAD
         /// Registers Testimonial repository in DI by ensuring the Testimonials container exists (partition key /Locale).
         /// Requires Microsoft.Azure.Cosmos.Database in DI.
         /// </summary>
@@ -1015,7 +1014,11 @@
                 var container = sp.GetRequiredService<IContainerManager<Entities.Testimonial>>()
                     .EnsureContainerAsync().GetAwaiter().GetResult();
                 return new NoSQL.TestimonialRepository(container);
-=======
+            });
+            return services;
+        }
+
+         /// <summary>
         /// Registers PlatformStats repository for managing platform statistics.
         /// Call this after registering a singleton Database in DI.
         /// </summary>
@@ -1076,7 +1079,6 @@
             {
                 var logger = sp.GetRequiredService<Microsoft.Extensions.Logging.ILogger<Services.RateLimitService>>();
                 return new Services.RateLimitService(logger, maxRequestsPerMinute: 10);
->>>>>>> 384b6b4b
             });
             return services;
         }
