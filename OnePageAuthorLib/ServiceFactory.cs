--- conflicted
+++ resolved
@@ -1001,23 +1001,6 @@
         }
 
         /// <summary>
-<<<<<<< HEAD
-        /// Registers Referral repository services for managing referral program data.
-        /// Call this after registering a singleton Database in DI.
-        /// </summary>
-        public static IServiceCollection AddReferralRepository(this IServiceCollection services)
-        {
-            services.AddTransient<IContainerManager<Entities.Referral>>(sp =>
-                new NoSQL.ReferralsContainerManager(sp.GetRequiredService<Microsoft.Azure.Cosmos.Database>()));
-
-            services.AddSingleton<API.IReferralRepository>(sp =>
-            {
-                var container = sp.GetRequiredService<IContainerManager<Entities.Referral>>()
-                    .EnsureContainerAsync().GetAwaiter().GetResult();
-                return new NoSQL.ReferralRepository(container);
-            });
-
-=======
         /// Registers Testimonial repository in DI by ensuring the Testimonials container exists (partition key /Locale).
         /// Requires Microsoft.Azure.Cosmos.Database in DI.
         /// </summary>
@@ -1117,19 +1100,10 @@
                 var logger = sp.GetService<Microsoft.Extensions.Logging.ILogger<NoSQL.ExperimentRepository>>();
                 return new NoSQL.ExperimentRepository(container, logger);
             });
->>>>>>> 0f187393
-            return services;
-        }
-
-        /// <summary>
-<<<<<<< HEAD
-        /// Registers Referral service for referral program business logic.
-        /// Call this after registering ReferralRepository in DI.
-        /// </summary>
-        public static IServiceCollection AddReferralServices(this IServiceCollection services)
-        {
-            services.AddScoped<API.IReferralService, Services.ReferralService>();
-=======
+            return services;
+        }
+
+        /// <summary>
         /// Registers the Experiment service for A/B testing variant assignment.
         /// Requires that AddExperimentRepository has been called.
         /// </summary>
@@ -1138,7 +1112,36 @@
         public static IServiceCollection AddExperimentServices(this IServiceCollection services)
         {
             services.AddScoped<Interfaces.IExperimentService, Services.ExperimentService>();
->>>>>>> 0f187393
+            return services;
+        }
+
+        
+        /// <summary>
+        /// Registers Referral repository services for managing referral program data.
+        /// Call this after registering a singleton Database in DI.
+        /// </summary>
+        public static IServiceCollection AddReferralRepository(this IServiceCollection services)
+        {
+            services.AddTransient<IContainerManager<Entities.Referral>>(sp =>
+                new NoSQL.ReferralsContainerManager(sp.GetRequiredService<Microsoft.Azure.Cosmos.Database>()));
+
+            services.AddSingleton<API.IReferralRepository>(sp =>
+            {
+                var container = sp.GetRequiredService<IContainerManager<Entities.Referral>>()
+                    .EnsureContainerAsync().GetAwaiter().GetResult();
+                return new NoSQL.ReferralRepository(container);
+            });
+
+            return services;
+        }
+
+        /// <summary>
+        /// Registers Referral service for referral program business logic.
+        /// Call this after registering ReferralRepository in DI.
+        /// </summary>
+        public static IServiceCollection AddReferralServices(this IServiceCollection services)
+        {
+            services.AddScoped<API.IReferralService, Services.ReferralService>();
             return services;
         }
     }
